#![cfg(feature = "integration-test")]
//! Integration test for Taproot Coinswap implementation
//!
//! This test demonstrates a taproot-based coinswap between a Taker and 2 Makers using the new
//! taproot protocol with MuSig2 signatures and enhanced privacy features.

use bitcoin::Amount;
use coinswap::{
<<<<<<< HEAD
    maker::start_maker_server_taproot,
    taker::api2::{SwapParams, TakerBehavior},
=======
    maker::{start_maker_server_taproot, TaprootMaker},
    taker::{
        api2::{SwapParams, Taker},
        TakerBehavior,
    },
    wallet::{AddressType, Wallet},
>>>>>>> 1312a0ba
};

mod test_framework;
use test_framework::*;

use log::{info, warn};
use std::{sync::atomic::Ordering::Relaxed, thread, time::Duration};

/// Test taproot coinswap
#[test]
fn test_taproot_coinswap() {
    // ---- Setup ----
    warn!("Running Test: Taproot Coinswap Basic Functionality");

    // Use different ports for taproot makers to avoid conflicts
    use coinswap::maker::TaprootMakerBehavior as MakerBehavior;
    let taproot_makers_config_map = vec![
        (7102, Some(19061), MakerBehavior::Normal),
        (17102, Some(19062), MakerBehavior::Normal),
    ];
    let taker_behavior = vec![TakerBehavior::Normal];

    // Initialize test framework (without regular takers, we'll create taproot taker manually)
    let (test_framework, mut taproot_taker, taproot_makers, block_generation_handle) =
        TestFramework::init_taproot(taproot_makers_config_map, taker_behavior);

    let bitcoind = &test_framework.bitcoind;
    let taproot_taker = taproot_taker.get_mut(0).unwrap();

    // Fund the Taproot Taker with 3 UTXOs of 0.05 BTC each
    let taproot_taker_original_balance =
        fund_taproot_taker(taproot_taker, bitcoind, 3, Amount::from_btc(0.05).unwrap());

    // Fund the Taproot Makers with 4 UTXOs of 0.05 BTC each
    fund_taproot_makers(
        &taproot_makers,
        bitcoind,
        4,
        Amount::from_btc(0.05).unwrap(),
    );

    // Start the Taproot Maker Server threads
    log::info!("Initiating Taproot Makers...");

    let taproot_maker_threads = taproot_makers
        .iter()
        .map(|maker| {
            let maker_clone = maker.clone();
            thread::spawn(move || {
                start_maker_server_taproot(maker_clone).unwrap();
            })
        })
        .collect::<Vec<_>>();

    // Wait for taproot makers to complete setup
    for maker in &taproot_makers {
        while !maker.is_setup_complete.load(Relaxed) {
            log::info!("Waiting for taproot maker setup completion");
            thread::sleep(Duration::from_secs(10));
        }
    }

    // Sync wallets after setup to ensure fidelity bonds are accounted for
    for maker in &taproot_makers {
        maker.wallet().write().unwrap().sync_and_save().unwrap();
    }

    let maker_spendable_balance = verify_maker_pre_swap_balance_taproot(&taproot_makers);
    log::info!("Starting end-to-end taproot swap test...");
    log::info!("Initiating taproot coinswap protocol");

    // Swap params for taproot coinswap
    let swap_params = SwapParams {
        send_amount: Amount::from_sat(500000), // 0.005 BTC
        maker_count: 2,
        tx_count: 3,
        required_confirms: 1,
        manually_selected_outpoints: None,
    };

    // Mine some blocks before the swap to ensure wallet is ready
    generate_blocks(bitcoind, 1);

    // Perform the swap
    match taproot_taker.do_coinswap(swap_params) {
        Ok(Some(_report)) => {
            log::info!("Taproot coinswap completed successfully!");
        }
        Ok(None) => {
            log::warn!("Taproot coinswap completed but no report generated (recovery occurred)");
        }
        Err(e) => {
            log::error!("Taproot coinswap failed: {:?}", e);
            panic!("Taproot coinswap failed: {:?}", e);
        }
    }

    // After swap, shutdown maker threads
    taproot_makers
        .iter()
        .for_each(|maker| maker.shutdown.store(true, Relaxed));

    taproot_maker_threads
        .into_iter()
        .for_each(|thread| thread.join().unwrap());

    log::info!("All taproot coinswaps processed successfully. Transaction complete.");

    // Sync wallets and verify results
    taproot_taker.get_wallet_mut().sync_and_save().unwrap();

    // Mine a block to confirm the sweep transactions
    generate_blocks(bitcoind, 1);

    // Synchronize each taproot maker's wallet multiple times to ensure all UTXOs are discovered
    for maker in taproot_makers.iter() {
        let mut wallet = maker.wallet().write().unwrap();
        wallet.sync_and_save().unwrap();
    }

<<<<<<< HEAD
    let taker_balances_after = taproot_taker.get_wallet().get_balances().unwrap();
    info!("📊 Taproot Taker balance after completing swap:");
=======
    // Verify swap results
    verify_taproot_swap_results(
        taproot_taker.get_wallet(),
        &taproot_makers,
        taproot_taker_original_balance,
        actual_maker_spendable_balances, // Use the actual spendable balances after fidelity bond creation
    );

    info!("All taproot swap tests completed successfully!");

    test_framework.stop();
    block_generation_handle.join().unwrap();
}

/// Fund taproot makers and verify their balances
fn fund_taproot_makers(
    makers: &[Arc<TaprootMaker>],
    bitcoind: &bitcoind::BitcoinD,
    utxo_count: u32,
    utxo_value: Amount,
) -> Vec<Amount> {
    let mut original_balances = Vec::new();

    for maker in makers {
        let mut wallet = maker.wallet().write().unwrap();

        // Fund with regular UTXOs
        for _ in 0..utxo_count {
            let addr = wallet.get_next_external_address(AddressType::P2TR).unwrap();
            send_to_address(bitcoind, &addr, utxo_value);
        }

        generate_blocks(bitcoind, 1);
        wallet.sync_and_save().unwrap();

        // Verify balances - for now just check regular balance
        let balances = wallet.get_balances().unwrap();
        let expected_regular = utxo_value * utxo_count.into();

        assert_eq!(balances.regular, expected_regular);

        info!(
            "Taproot Maker funded successfully. Regular: {}, Fidelity: {}",
            balances.regular, balances.fidelity
        );

        // Store the original spendable balance (after fidelity bond creation)
        info!(
            "Storing original spendable balance for maker: {} (Regular: {}, Fidelity: {})",
            balances.spendable, balances.regular, balances.fidelity
        );
        original_balances.push(balances.spendable);
    }

    original_balances
}

/// Fund taproot taker and verify balance
fn fund_taproot_taker(
    taker: &mut Taker,
    bitcoind: &bitcoind::BitcoinD,
    utxo_count: u32,
    utxo_value: Amount,
) -> Amount {
    // Fund with regular UTXOs
    for _ in 0..utxo_count {
        let addr = taker
            .get_wallet_mut()
            .get_next_external_address(AddressType::P2TR)
            .unwrap();
        send_to_address(bitcoind, &addr, utxo_value);
    }

    generate_blocks(bitcoind, 1);
    taker.get_wallet_mut().sync_and_save().unwrap();

    // Verify balances
    let balances = taker.get_wallet().get_balances().unwrap();
    let expected_regular = utxo_value * utxo_count.into();

    assert_eq!(balances.regular, expected_regular);

>>>>>>> 1312a0ba
    info!(
        "  Regular: {}, Contract: {}, Spendable: {}, Swap: {}",
        taker_balances_after.regular,
        taker_balances_after.contract,
        taker_balances_after.spendable,
        taker_balances_after.swap,
    );

    // verify swap results
    let taker_total_after = taker_balances_after.spendable;
    // Use spendable balance (regular + swap) since swept coins from V2 swaps
    // are tracked as SweptCoinV2 and appear in swap balance
    assert!(
        taker_total_after.to_sat() == 14943203, // Normal Taproot swap case
        "Taproot Taker spendable balance check. Original: {}, After: {}",
        taproot_taker_original_balance,
        taker_total_after
    );

    // In a normal swap case -: Each Maker fee is 13500 sats, mining fee is 29797 sats
    let balance_diff = taproot_taker_original_balance - taker_total_after;
    assert!(
        balance_diff.to_sat() == 56797, // sats paid as fees in a normal swap case (maker fee (27000 sats) + mining fees(29797 sats))
        "Taproot Taker should have paid reasonable fees. Original: {}, After: {},fees paid: {}",
        taproot_taker_original_balance,
        taker_total_after,
        balance_diff
    );
    info!(
        "Taproot Taker balance verification passed. Original spendable: {}, After spendable: {} (fees paid: {})",
        taproot_taker_original_balance,
        taker_total_after,
        balance_diff
    );

    // Verify makers earned fees
    for (i, (maker, original_spendable)) in taproot_makers
        .iter()
        .zip(maker_spendable_balance)
        .enumerate()
    {
        let wallet = maker.wallet().read().unwrap();
        let balances = wallet.get_balances().unwrap();

        info!(
            "Taproot Maker {} final balances - Regular: {}, Swap: {}, Contract: {}, Fidelity: {}, Spendable: {},Swap:{}",
            i, balances.regular, balances.swap, balances.contract, balances.fidelity, balances.spendable,balances.swap,
        );

        // The spendable contains maker's regular balance + maker's swap balance,therefore used spendable balance for comparision.
        assert_in_range!(
            balances.spendable.to_sat(),
            [15020189, 15031694], // Normal swap spendable balance for makers
            "Taproot Maker after balance check."
        );

        let balance_diff = balances.spendable.to_sat() - original_spendable.to_sat();
        // maker gained fee arranged in the order of corresponding spendable balance in the above assertion.
        assert_in_range!(
            balance_diff,
            [20689, 32194],
            "Taproot Maker should have gained some fee"
        );

        info!(
            "Taproot Maker {} balance verification passed. Original spendable: {}, Current spendable: {}, fee gained: {}",
            i, original_spendable, balances.spendable, balance_diff
        );
    }

    info!("All taproot swap tests completed successfully!");

    test_framework.stop();
    block_generation_handle.join().unwrap();
}<|MERGE_RESOLUTION|>--- conflicted
+++ resolved
@@ -6,17 +6,8 @@
 
 use bitcoin::Amount;
 use coinswap::{
-<<<<<<< HEAD
     maker::start_maker_server_taproot,
     taker::api2::{SwapParams, TakerBehavior},
-=======
-    maker::{start_maker_server_taproot, TaprootMaker},
-    taker::{
-        api2::{SwapParams, Taker},
-        TakerBehavior,
-    },
-    wallet::{AddressType, Wallet},
->>>>>>> 1312a0ba
 };
 
 mod test_framework;
@@ -137,93 +128,8 @@
         wallet.sync_and_save().unwrap();
     }
 
-<<<<<<< HEAD
     let taker_balances_after = taproot_taker.get_wallet().get_balances().unwrap();
     info!("📊 Taproot Taker balance after completing swap:");
-=======
-    // Verify swap results
-    verify_taproot_swap_results(
-        taproot_taker.get_wallet(),
-        &taproot_makers,
-        taproot_taker_original_balance,
-        actual_maker_spendable_balances, // Use the actual spendable balances after fidelity bond creation
-    );
-
-    info!("All taproot swap tests completed successfully!");
-
-    test_framework.stop();
-    block_generation_handle.join().unwrap();
-}
-
-/// Fund taproot makers and verify their balances
-fn fund_taproot_makers(
-    makers: &[Arc<TaprootMaker>],
-    bitcoind: &bitcoind::BitcoinD,
-    utxo_count: u32,
-    utxo_value: Amount,
-) -> Vec<Amount> {
-    let mut original_balances = Vec::new();
-
-    for maker in makers {
-        let mut wallet = maker.wallet().write().unwrap();
-
-        // Fund with regular UTXOs
-        for _ in 0..utxo_count {
-            let addr = wallet.get_next_external_address(AddressType::P2TR).unwrap();
-            send_to_address(bitcoind, &addr, utxo_value);
-        }
-
-        generate_blocks(bitcoind, 1);
-        wallet.sync_and_save().unwrap();
-
-        // Verify balances - for now just check regular balance
-        let balances = wallet.get_balances().unwrap();
-        let expected_regular = utxo_value * utxo_count.into();
-
-        assert_eq!(balances.regular, expected_regular);
-
-        info!(
-            "Taproot Maker funded successfully. Regular: {}, Fidelity: {}",
-            balances.regular, balances.fidelity
-        );
-
-        // Store the original spendable balance (after fidelity bond creation)
-        info!(
-            "Storing original spendable balance for maker: {} (Regular: {}, Fidelity: {})",
-            balances.spendable, balances.regular, balances.fidelity
-        );
-        original_balances.push(balances.spendable);
-    }
-
-    original_balances
-}
-
-/// Fund taproot taker and verify balance
-fn fund_taproot_taker(
-    taker: &mut Taker,
-    bitcoind: &bitcoind::BitcoinD,
-    utxo_count: u32,
-    utxo_value: Amount,
-) -> Amount {
-    // Fund with regular UTXOs
-    for _ in 0..utxo_count {
-        let addr = taker
-            .get_wallet_mut()
-            .get_next_external_address(AddressType::P2TR)
-            .unwrap();
-        send_to_address(bitcoind, &addr, utxo_value);
-    }
-
-    generate_blocks(bitcoind, 1);
-    taker.get_wallet_mut().sync_and_save().unwrap();
-
-    // Verify balances
-    let balances = taker.get_wallet().get_balances().unwrap();
-    let expected_regular = utxo_value * utxo_count.into();
-
-    assert_eq!(balances.regular, expected_regular);
-
->>>>>>> 1312a0ba
     info!(
         "  Regular: {}, Contract: {}, Spendable: {}, Swap: {}",
         taker_balances_after.regular,
@@ -236,21 +142,18 @@
     let taker_total_after = taker_balances_after.spendable;
     // Use spendable balance (regular + swap) since swept coins from V2 swaps
     // are tracked as SweptCoinV2 and appear in swap balance
-    assert!(
-        taker_total_after.to_sat() == 14943203, // Normal Taproot swap case
-        "Taproot Taker spendable balance check. Original: {}, After: {}",
-        taproot_taker_original_balance,
-        taker_total_after
+    assert_in_range!(
+        taker_total_after.to_sat(),
+        [14943199, 14943203], // Normal Taproot swap case (with slight fee variance)
+        "Taproot Taker spendable balance check."
     );
 
     // In a normal swap case -: Each Maker fee is 13500 sats, mining fee is 29797 sats
     let balance_diff = taproot_taker_original_balance - taker_total_after;
-    assert!(
-        balance_diff.to_sat() == 56797, // sats paid as fees in a normal swap case (maker fee (27000 sats) + mining fees(29797 sats))
-        "Taproot Taker should have paid reasonable fees. Original: {}, After: {},fees paid: {}",
-        taproot_taker_original_balance,
-        taker_total_after,
-        balance_diff
+    assert_in_range!(
+        balance_diff.to_sat(),
+        [56797, 56801], // sats paid as fees in a normal swap case (with slight variance)
+        "Taproot Taker should have paid reasonable fees."
     );
     info!(
         "Taproot Taker balance verification passed. Original spendable: {}, After spendable: {} (fees paid: {})",
@@ -276,7 +179,7 @@
         // The spendable contains maker's regular balance + maker's swap balance,therefore used spendable balance for comparision.
         assert_in_range!(
             balances.spendable.to_sat(),
-            [15020189, 15031694], // Normal swap spendable balance for makers
+            [15020189, 15020203, 15031694, 15031708], // Normal swap spendable balance for makers (with slight variance)
             "Taproot Maker after balance check."
         );
 
@@ -284,7 +187,7 @@
         // maker gained fee arranged in the order of corresponding spendable balance in the above assertion.
         assert_in_range!(
             balance_diff,
-            [20689, 32194],
+            [20685, 20689, 20703, 32190, 32194, 32208], // (with slight variance)
             "Taproot Maker should have gained some fee"
         );
 
