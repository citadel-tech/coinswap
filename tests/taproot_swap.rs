#![cfg(feature = "integration-test")]
//! Integration test for Taproot Coinswap implementation
//!
//! This test demonstrates a taproot-based coinswap between a Taker and 2 Makers using the new
//! taproot protocol with MuSig2 signatures and enhanced privacy features.

use bitcoin::Amount;
use coinswap::{
    maker::start_maker_server_taproot,
    taker::api2::{SwapParams, TakerBehavior},
};

mod test_framework;
use test_framework::*;

use log::{info, warn};
use std::{assert_eq, sync::atomic::Ordering::Relaxed, thread, time::Duration};

/// Test taproot coinswap
#[test]
fn test_taproot_coinswap() {
    // ---- Setup ----
    warn!("Running Test: Taproot Coinswap Basic Functionality");

    // Use different ports for taproot makers to avoid conflicts
    use coinswap::maker::TaprootMakerBehavior as MakerBehavior;
    let taproot_makers_config_map = vec![
        (7102, Some(19061), MakerBehavior::Normal),
        (17102, Some(19062), MakerBehavior::Normal),
    ];
    let taker_behavior = vec![TakerBehavior::Normal];

    // Initialize test framework (without regular takers, we'll create taproot taker manually)
    let (test_framework, mut taproot_taker, taproot_makers, block_generation_handle) =
        TestFramework::init_taproot(taproot_makers_config_map, taker_behavior);

    let bitcoind = &test_framework.bitcoind;
    let taproot_taker = taproot_taker.get_mut(0).unwrap();

    // Fund the Taproot Taker with 3 UTXOs of 0.05 BTC each
    let taproot_taker_original_balance =
        fund_taproot_taker(taproot_taker, bitcoind, 3, Amount::from_btc(0.05).unwrap());

    // Fund the Taproot Makers with 4 UTXOs of 0.05 BTC each
    fund_taproot_makers(
        &taproot_makers,
        bitcoind,
        4,
        Amount::from_btc(0.05).unwrap(),
    );

    // Start the Taproot Maker Server threads
    log::info!("Initiating Taproot Makers...");

    let taproot_maker_threads = taproot_makers
        .iter()
        .map(|maker| {
            let maker_clone = maker.clone();
            thread::spawn(move || {
                start_maker_server_taproot(maker_clone).unwrap();
            })
        })
        .collect::<Vec<_>>();

    // Wait for taproot makers to complete setup
    for maker in &taproot_makers {
        while !maker.is_setup_complete.load(Relaxed) {
            log::info!("Waiting for taproot maker setup completion");
            thread::sleep(Duration::from_secs(10));
        }
    }

    // Sync wallets after setup to ensure fidelity bonds are accounted for
    for maker in &taproot_makers {
        maker.wallet().write().unwrap().sync_and_save().unwrap();
    }

    // Get the actual spendable balances AFTER fidelity bond creation
    let mut actual_maker_spendable_balances = Vec::new();

    // Test taproot maker balance verification
    log::info!("Testing taproot maker balance verification");
    for (i, maker) in taproot_makers.iter().enumerate() {
        let wallet = maker.wallet().read().unwrap();
        let balances = wallet.get_balances().unwrap();

        info!(
            "Taproot Maker {} balances: Regular: {}, Swap: {}, Contract: {}, Fidelity: {}",
            i, balances.regular, balances.swap, balances.contract, balances.fidelity
        );

        // With real fidelity bonds, regular balance should be 0.20 BTC minus 0.05 BTC fidelity bond minus small fee
        assert!(
            balances.regular >= Amount::from_btc(0.14).unwrap(),
            "Regular balance should be around 0.14999 BTC after fidelity bond creation"
        );
        assert!(
            balances.regular <= Amount::from_btc(0.15).unwrap(),
            "Regular balance should not exceed 0.15 BTC"
        );
        assert_eq!(balances.swap, Amount::ZERO);
        assert_eq!(balances.contract, Amount::ZERO);
        assert_eq!(
            balances.fidelity,
            Amount::from_btc(0.05).unwrap(),
            "Fidelity bond should be 0.05 BTC"
        );
        assert!(
            balances.spendable > Amount::ZERO,
            "Maker should have spendable balance"
        );

        // Store the actual spendable balance AFTER fidelity bond creation
        actual_maker_spendable_balances.push(balances.spendable);
    }

    log::info!("Starting end-to-end taproot swap test...");
    log::info!("Initiating taproot coinswap protocol");

    // Swap params for taproot coinswap
    let swap_params = SwapParams {
        send_amount: Amount::from_sat(500000), // 0.005 BTC
        maker_count: 2,
        tx_count: 3,
        required_confirms: 1,
        manually_selected_outpoints: None,
    };

    // Mine some blocks before the swap to ensure wallet is ready
    generate_blocks(bitcoind, 1);

    // Perform the swap
    match taproot_taker.do_coinswap(swap_params) {
        Ok(Some(_report)) => {
            log::info!("Taproot coinswap completed successfully!");
        }
        Ok(None) => {
            log::warn!("Taproot coinswap completed but no report generated (recovery occurred)");
        }
        Err(e) => {
            log::error!("Taproot coinswap failed: {:?}", e);
            panic!("Taproot coinswap failed: {:?}", e);
        }
    }

    // After swap, shutdown maker threads
    taproot_makers
        .iter()
        .for_each(|maker| maker.shutdown.store(true, Relaxed));

    taproot_maker_threads
        .into_iter()
        .for_each(|thread| thread.join().unwrap());

    log::info!("All taproot coinswaps processed successfully. Transaction complete.");

    // Sync wallets and verify results
    taproot_taker.get_wallet_mut().sync_and_save().unwrap();

    // Mine a block to confirm the sweep transactions
    generate_blocks(bitcoind, 1);

    // Synchronize each taproot maker's wallet multiple times to ensure all UTXOs are discovered
    for maker in taproot_makers.iter() {
        let mut wallet = maker.wallet().write().unwrap();
        wallet.sync_and_save().unwrap();
    }

    // Verify swap results
    verify_taproot_swap_results(
        taproot_taker.get_wallet(),
        &taproot_makers,
        taproot_taker_original_balance,
        actual_maker_spendable_balances, // Use the actual spendable balances after fidelity bond creation
    );

    info!("All taproot swap tests completed successfully!");

    test_framework.stop();
    block_generation_handle.join().unwrap();
<<<<<<< HEAD
=======
}

/// Fund taproot makers and verify their balances
fn fund_taproot_makers(
    makers: &[Arc<TaprootMaker>],
    bitcoind: &bitcoind::BitcoinD,
    utxo_count: u32,
    utxo_value: Amount,
) -> Vec<Amount> {
    let mut original_balances = Vec::new();

    for maker in makers {
        let mut wallet = maker.wallet().write().unwrap();

        // Fund with regular UTXOs
        for _ in 0..utxo_count {
            let addr = wallet.get_next_external_address().unwrap();
            send_to_address(bitcoind, &addr, utxo_value);
        }

        generate_blocks(bitcoind, 1);
        wallet.sync_and_save().unwrap();

        // Verify balances - for now just check regular balance
        let balances = wallet.get_balances().unwrap();
        let expected_regular = utxo_value * utxo_count.into();

        assert_eq!(balances.regular, expected_regular);

        info!(
            "Taproot Maker funded successfully. Regular: {}, Fidelity: {}",
            balances.regular, balances.fidelity
        );

        // Store the original spendable balance (after fidelity bond creation)
        info!(
            "Storing original spendable balance for maker: {} (Regular: {}, Fidelity: {})",
            balances.spendable, balances.regular, balances.fidelity
        );
        original_balances.push(balances.spendable);
    }

    original_balances
}

/// Fund taproot taker and verify balance
fn fund_taproot_taker(
    taker: &mut Taker,
    bitcoind: &bitcoind::BitcoinD,
    utxo_count: u32,
    utxo_value: Amount,
) -> Amount {
    // Fund with regular UTXOs
    for _ in 0..utxo_count {
        let addr = taker.get_wallet_mut().get_next_external_address().unwrap();
        send_to_address(bitcoind, &addr, utxo_value);
    }

    generate_blocks(bitcoind, 1);
    taker.get_wallet_mut().sync_and_save().unwrap();

    // Verify balances
    let balances = taker.get_wallet().get_balances().unwrap();
    let expected_regular = utxo_value * utxo_count.into();

    assert_eq!(balances.regular, expected_regular);

    info!(
        "Taproot Taker funded successfully. Regular: {}, Spendable: {}",
        balances.regular, balances.spendable
    );

    balances.spendable
}

/// Verify the results of a taproot swap
fn verify_taproot_swap_results(
    taker_wallet: &Wallet,
    makers: &[Arc<TaprootMaker>],
    org_taker_spend_balance: Amount,
    org_maker_spend_balances: Vec<Amount>,
) {
    let taker_balances = taker_wallet.get_balances().unwrap();

    // Use spendable balance (regular + swap) since swept coins from V2 swaps
    // are tracked as SweptCoinV2 and appear in swap balance
    let taker_total_after = taker_balances.spendable;
    assert!(
        taker_total_after < org_taker_spend_balance,
        "Taker should have paid fees for the taproot swap. Original: {}, After: {}",
        org_taker_spend_balance,
        taker_total_after
    );

    // But the taker should still have a reasonable amount left (not all spent on fees)
    let max_expected_fees = Amount::from_sat(500000); // 0.0005 BTC max fees
    assert!(
        taker_total_after > org_taker_spend_balance - max_expected_fees,
        "Taker fees should be reasonable. Original: {}, After: {}, Max expected fees: {}",
        org_taker_spend_balance,
        taker_total_after,
        max_expected_fees
    );

    info!(
        "Taker balance verification passed. Original spendable: {}, After spendable: {} (fees paid: {})",
        org_taker_spend_balance,
        taker_total_after,
        org_taker_spend_balance - taker_total_after
    );

    // Verify makers earned fees
    for (i, (maker, original_spendable)) in makers.iter().zip(org_maker_spend_balances).enumerate()
    {
        let wallet = maker.wallet().read().unwrap();
        let balances = wallet.get_balances().unwrap();

        info!(
            "Taproot Maker {} final balances - Regular: {}, Swap: {}, Contract: {}, Fidelity: {}, Spendable: {}",
            i, balances.regular, balances.swap, balances.contract, balances.fidelity, balances.spendable
        );

        // In taproot swaps, makers sweep their incoming contracts
        // Swept coins are tracked as SweptCoinV2 and appear in swap balance
        // Use spendable (regular + swap) for comparison
        let max_fees = Amount::from_sat(100000); // Maximum expected mining fees

        // The maker's spendable balance should be at least (original - max_fees + min_earned_fees)
        let expected_minimum = original_spendable - max_fees;
        assert!(
            balances.spendable >= expected_minimum,
            "Taproot Maker {} balance should not decrease significantly. Original spendable: {}, Current spendable: {}, Expected minimum: {}",
            i,
            original_spendable,
            balances.spendable,
            expected_minimum
        );

        info!(
            "Taproot Maker {} balance verification passed. Original spendable: {}, Current spendable: {}",
            i, original_spendable, balances.spendable
        );
    }
>>>>>>> c1068241
}<|MERGE_RESOLUTION|>--- conflicted
+++ resolved
@@ -178,150 +178,4 @@
 
     test_framework.stop();
     block_generation_handle.join().unwrap();
-<<<<<<< HEAD
-=======
-}
-
-/// Fund taproot makers and verify their balances
-fn fund_taproot_makers(
-    makers: &[Arc<TaprootMaker>],
-    bitcoind: &bitcoind::BitcoinD,
-    utxo_count: u32,
-    utxo_value: Amount,
-) -> Vec<Amount> {
-    let mut original_balances = Vec::new();
-
-    for maker in makers {
-        let mut wallet = maker.wallet().write().unwrap();
-
-        // Fund with regular UTXOs
-        for _ in 0..utxo_count {
-            let addr = wallet.get_next_external_address().unwrap();
-            send_to_address(bitcoind, &addr, utxo_value);
-        }
-
-        generate_blocks(bitcoind, 1);
-        wallet.sync_and_save().unwrap();
-
-        // Verify balances - for now just check regular balance
-        let balances = wallet.get_balances().unwrap();
-        let expected_regular = utxo_value * utxo_count.into();
-
-        assert_eq!(balances.regular, expected_regular);
-
-        info!(
-            "Taproot Maker funded successfully. Regular: {}, Fidelity: {}",
-            balances.regular, balances.fidelity
-        );
-
-        // Store the original spendable balance (after fidelity bond creation)
-        info!(
-            "Storing original spendable balance for maker: {} (Regular: {}, Fidelity: {})",
-            balances.spendable, balances.regular, balances.fidelity
-        );
-        original_balances.push(balances.spendable);
-    }
-
-    original_balances
-}
-
-/// Fund taproot taker and verify balance
-fn fund_taproot_taker(
-    taker: &mut Taker,
-    bitcoind: &bitcoind::BitcoinD,
-    utxo_count: u32,
-    utxo_value: Amount,
-) -> Amount {
-    // Fund with regular UTXOs
-    for _ in 0..utxo_count {
-        let addr = taker.get_wallet_mut().get_next_external_address().unwrap();
-        send_to_address(bitcoind, &addr, utxo_value);
-    }
-
-    generate_blocks(bitcoind, 1);
-    taker.get_wallet_mut().sync_and_save().unwrap();
-
-    // Verify balances
-    let balances = taker.get_wallet().get_balances().unwrap();
-    let expected_regular = utxo_value * utxo_count.into();
-
-    assert_eq!(balances.regular, expected_regular);
-
-    info!(
-        "Taproot Taker funded successfully. Regular: {}, Spendable: {}",
-        balances.regular, balances.spendable
-    );
-
-    balances.spendable
-}
-
-/// Verify the results of a taproot swap
-fn verify_taproot_swap_results(
-    taker_wallet: &Wallet,
-    makers: &[Arc<TaprootMaker>],
-    org_taker_spend_balance: Amount,
-    org_maker_spend_balances: Vec<Amount>,
-) {
-    let taker_balances = taker_wallet.get_balances().unwrap();
-
-    // Use spendable balance (regular + swap) since swept coins from V2 swaps
-    // are tracked as SweptCoinV2 and appear in swap balance
-    let taker_total_after = taker_balances.spendable;
-    assert!(
-        taker_total_after < org_taker_spend_balance,
-        "Taker should have paid fees for the taproot swap. Original: {}, After: {}",
-        org_taker_spend_balance,
-        taker_total_after
-    );
-
-    // But the taker should still have a reasonable amount left (not all spent on fees)
-    let max_expected_fees = Amount::from_sat(500000); // 0.0005 BTC max fees
-    assert!(
-        taker_total_after > org_taker_spend_balance - max_expected_fees,
-        "Taker fees should be reasonable. Original: {}, After: {}, Max expected fees: {}",
-        org_taker_spend_balance,
-        taker_total_after,
-        max_expected_fees
-    );
-
-    info!(
-        "Taker balance verification passed. Original spendable: {}, After spendable: {} (fees paid: {})",
-        org_taker_spend_balance,
-        taker_total_after,
-        org_taker_spend_balance - taker_total_after
-    );
-
-    // Verify makers earned fees
-    for (i, (maker, original_spendable)) in makers.iter().zip(org_maker_spend_balances).enumerate()
-    {
-        let wallet = maker.wallet().read().unwrap();
-        let balances = wallet.get_balances().unwrap();
-
-        info!(
-            "Taproot Maker {} final balances - Regular: {}, Swap: {}, Contract: {}, Fidelity: {}, Spendable: {}",
-            i, balances.regular, balances.swap, balances.contract, balances.fidelity, balances.spendable
-        );
-
-        // In taproot swaps, makers sweep their incoming contracts
-        // Swept coins are tracked as SweptCoinV2 and appear in swap balance
-        // Use spendable (regular + swap) for comparison
-        let max_fees = Amount::from_sat(100000); // Maximum expected mining fees
-
-        // The maker's spendable balance should be at least (original - max_fees + min_earned_fees)
-        let expected_minimum = original_spendable - max_fees;
-        assert!(
-            balances.spendable >= expected_minimum,
-            "Taproot Maker {} balance should not decrease significantly. Original spendable: {}, Current spendable: {}, Expected minimum: {}",
-            i,
-            original_spendable,
-            balances.spendable,
-            expected_minimum
-        );
-
-        info!(
-            "Taproot Maker {} balance verification passed. Original spendable: {}, Current spendable: {}",
-            i, original_spendable, balances.spendable
-        );
-    }
->>>>>>> c1068241
 }