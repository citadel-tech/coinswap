//! The Coinswap Maker Server for Taproot protocol.
//!
//! This module includes all server side code for the coinswap maker using the new taproot protocol.
//! The server maintains the thread pool for P2P Connection, Watchtower, Bitcoin Backend, and RPC Client Request.
//! It uses the new message protocol (messages2) and integrates with api2.rs and handlers2.rs.
//! The server listens at two ports: 6102 for P2P, and 6103 for RPC Client requests.

use bitcoin::{Amount, OutPoint};
use bitcoind::bitcoincore_rpc::RpcApi;
use std::{
    io::ErrorKind,
    net::{Ipv4Addr, TcpListener, TcpStream},
    sync::{atomic::Ordering::Relaxed, Arc},
    thread::{self, sleep},
    time::{Duration, Instant},
};

pub(crate) use super::api2::{Maker, RPC_PING_INTERVAL};

use crate::{
    error::NetError,
    maker::{
        api2::{check_for_broadcasted_contracts, check_for_idle_states, ConnectionState},
        handlers2::handle_message_taproot,
        rpc::start_rpc_server,
    },
    protocol::messages2::{MakerToTakerMessage, TakerToMakerMessage},
    utill::{get_tor_hostname, read_message, send_message, HEART_BEAT_INTERVAL, MIN_FEE_RATE},
    wallet::WalletError,
};

use crate::maker::error::MakerError;

/// Fetches the Maker address.
fn network_bootstrap_taproot(maker: Arc<Maker>) -> Result<String, MakerError> {
    let maker_port = maker.config.network_port;
    let maker_address = if cfg!(feature = "integration-test") {
        // Always clearnet in integration tests
        let maker_address = format!("127.0.0.1:{maker_port}");
        maker_address
    } else {
        // Always Tor in production
        let maker_hostname = get_tor_hostname(
            maker.data_dir(),
            maker.config.control_port,
            maker_port,
            &maker.config.tor_auth_password,
        )?;
        let maker_address = format!("{maker_hostname}:{maker_port}");
        maker_address
    };

    // Track and update unconfirmed fidelity bonds
    maker
        .as_ref()
        .track_and_update_unconfirmed_fidelity_bonds()?;

    manage_fidelity_bonds_taproot(maker.as_ref(), &maker_address)?;

    Ok(maker_address)
}

/// Setup's maker fidelity
fn manage_fidelity_bonds_taproot(maker: &Maker, maker_addr: &str) -> Result<(), MakerError> {
    // Redeem expired fidelity bonds first
    maker.wallet().write()?.redeem_expired_fidelity_bonds()?;

    // Create or get existing fidelity proof for taproot maker
    let _ = setup_fidelity_bond_taproot(maker, maker_addr)?;

    Ok(())
}

/// Ensures the wallet has a valid fidelity bond for taproot operations.
/// This follows the same pattern as the regular maker setup_fidelity_bond function.
fn setup_fidelity_bond_taproot(
    maker: &Maker,
    maker_address: &str,
) -> Result<crate::protocol::messages2::FidelityProof, MakerError> {
    use crate::wallet::WalletError;
    use bitcoin::absolute::LockTime;
    use std::thread;

    let highest_index = maker.wallet().read()?.get_highest_fidelity_index()?;

    if let Some(i) = highest_index {
        let wallet_read = maker.wallet().read()?;
        let bond = wallet_read.store.fidelity_bond.get(&i).unwrap();

        let current_height = wallet_read
            .rpc
            .get_block_count()
            .map_err(WalletError::Rpc)? as u32;

        let proof_message = maker
            .wallet()
            .read()?
            .generate_fidelity_proof(i, maker_address)?;

        // Convert to messages2::FidelityProof
        let highest_proof = crate::protocol::messages2::FidelityProof {
            bond: proof_message.bond.clone(),
            cert_hash: *bitcoin::hashes::sha256::Hash::from_bytes_ref(
                proof_message.cert_hash.as_ref(),
            ),
            cert_sig: proof_message.cert_sig,
        };

        log::info!(
            "[{}] Using existing fidelity bond at outpoint {} | index {} | Amount {:?} sats | Remaining Timelock for expiry : {:?} Blocks | Current Bond Value : {:?} sats",
            maker.config.network_port,
            proof_message.bond.outpoint,
            i,
            bond.amount.to_sat(),
            bond.lock_time.to_consensus_u32() - current_height,
            wallet_read.calculate_bond_value(bond)?.to_sat()
        );

        // Store the fidelity proof in maker
        *maker.highest_fidelity_proof.write()? = Some(highest_proof.clone());

        return Ok(highest_proof);
    }

    // No active Fidelity Bonds found. Creating one.
    log::info!(
        "[{}] No active Fidelity Bonds found. Creating one.",
        maker.config.network_port
    );

    let amount = Amount::from_sat(maker.config.fidelity_amount);

    log::info!(
        "[{}] Fidelity value chosen = {:?} sats",
        maker.config.network_port,
        amount.to_sat()
    );

    let current_height = maker
        .wallet()
        .read()?
        .rpc
        .get_block_count()
        .map_err(WalletError::Rpc)? as u32;

    // Set locktime for fidelity bond
    let locktime = if cfg!(feature = "integration-test") {
        LockTime::from_height(current_height + 950).map_err(WalletError::Locktime)?
    } else {
        LockTime::from_height(maker.config.fidelity_timelock + current_height)
            .map_err(WalletError::Locktime)?
    };

    log::info!(
        "[{}] Fidelity timelock {:?} blocks",
        maker.config.network_port,
        locktime.to_consensus_u32() - current_height
    );

    let sleep_increment = 10;
    let mut sleep_multiplier = 0;

    while !maker.shutdown.load(Relaxed) {
        sleep_multiplier += 1;
        // sync the wallet
        maker.wallet().write()?.sync_and_save()?;

        let fidelity_result = maker.wallet().write()?.create_fidelity(
            amount,
            locktime,
            Some(maker_address.as_bytes()),
            MIN_FEE_RATE,
        );

        match fidelity_result {
            // Wait for sufficient funds to create fidelity bond.
            // Hard error if fidelity still can't be created.
            Err(e) => {
                if let WalletError::InsufficientFund {
                    available,
                    required,
                } = e
                {
                    log::warn!(
                        "[{}] Insufficient fund to create fidelity bond.",
                        maker.config.network_port
                    );
                    let amount = required - available;
                    let addr = maker.wallet().write()?.get_next_external_address()?;

                    log::info!("[{}] Send at least {:.8} BTC to {:?} | If you send extra, that will be added to your wallet balance", maker.config.network_port, Amount::from_sat(amount).to_btc(), addr);

                    let total_sleep = sleep_increment * sleep_multiplier.min(10 * 60);
                    log::info!(
                        "[{}] Next sync in {total_sleep:?} secs",
                        maker.config.network_port
                    );
                    thread::sleep(Duration::from_secs(total_sleep));
                } else {
                    log::error!(
                        "[{}] Fidelity Bond Creation failed: {:?}. Shutting Down Maker server",
                        maker.config.network_port,
                        e
                    );
                    return Err(e.into());
                }
            }
            Ok(i) => {
                log::info!(
                    "[{}] Successfully created fidelity bond",
                    maker.config.network_port
                );
                let proof_message = maker
                    .wallet()
                    .read()?
                    .generate_fidelity_proof(i, maker_address)?;

                // Convert to messages2::FidelityProof
                let highest_proof = crate::protocol::messages2::FidelityProof {
                    bond: proof_message.bond,
                    cert_hash: *bitcoin::hashes::sha256::Hash::from_bytes_ref(
                        proof_message.cert_hash.as_ref(),
                    ),
                    cert_sig: proof_message.cert_sig,
                };

                // sync and save the wallet data to disk
                maker.wallet().write()?.sync_and_save()?;

                // Store the fidelity proof in maker
                *maker.highest_fidelity_proof.write()? = Some(highest_proof.clone());

                return Ok(highest_proof);
            }
        }
    }

    Err(MakerError::General(
        "Failed to create fidelity bond due to shutdown",
    ))
}

/// Checks swap liquidity for taproot swaps
fn check_swap_liquidity_taproot(maker: &Maker) -> Result<(), MakerError> {
    let wallet_read = maker.wallet().read()?;
    let balances = wallet_read.get_balances()?;

    let swap_balance = balances.spendable;
    let ongoing_swaps_count = maker.ongoing_swap_state.lock()?.len();

    if swap_balance == Amount::ZERO {
        log::warn!(
            "[{}] No spendable balance available for taproot swaps",
            maker.config.network_port
        );
    } else {
        log::info!(
            "[{}] Taproot swap liquidity: {} sats, {} ongoing swaps",
            maker.config.network_port,
            swap_balance.to_sat(),
            ongoing_swaps_count
        );
    }

    Ok(())
}

/// Checks connection with Bitcoin Core for taproot operations
fn check_connection_with_core_taproot(maker: &Maker) -> Result<(), MakerError> {
    let wallet_read = maker.wallet().read()?;
    match wallet_read.rpc.get_block_count() {
        Ok(block_count) => {
            log::debug!(
                "[{}] Bitcoin Core connection OK, block height: {}",
                maker.config.network_port,
                block_count
            );
        }
        Err(e) => {
            log::error!(
                "[{}] Bitcoin Core connection failed: {}",
                maker.config.network_port,
                e
            );
            return Err(WalletError::Rpc(e).into());
        }
    }
    Ok(())
}

/// Handles a taproot client connection
fn handle_client_taproot(maker: &Arc<Maker>, stream: &mut TcpStream) -> Result<(), MakerError> {
    // Set socket to blocking mode for reliable message reading
    stream.set_nonblocking(false).map_err(NetError::IO)?;

    let peer_addr = stream.peer_addr().map_err(NetError::IO)?;
    let ip = peer_addr.ip().to_string();

    log::info!(
        "[{}] New taproot client connected: {} (port {})",
        maker.config.network_port,
        ip,
        peer_addr.port()
    );

    loop {
        // Check if we should shutdown
        if maker.shutdown.load(Relaxed) {
            log::info!(
                "[{}] Shutdown signal received, closing connection",
                maker.config.network_port
            );
            break;
        }

        // Read message from taker
        let message_bytes = match read_message(stream) {
            Ok(bytes) => bytes,
            Err(e) => {
                if let NetError::IO(io_err) = &e {
                    if io_err.kind() == ErrorKind::UnexpectedEof {
                        log::info!("[{}] Client {} disconnected", maker.config.network_port, ip);
                        break;
                    }
                }
                log::error!(
                    "[{}] Failed to read message from {}: {:?}",
                    maker.config.network_port,
                    ip,
                    e
                );
                break;
            }
        };

        log::debug!(
            "[{}] Received {} bytes from {}",
            maker.config.network_port,
            message_bytes.len(),
            ip
        );
        let message = match serde_cbor::from_slice::<TakerToMakerMessage>(&message_bytes) {
            Ok(msg) => {
                log::debug!(
                    "[{}] Successfully decoded message: {:?}",
                    maker.config.network_port,
                    msg
                );
                msg
            }
            Err(e) => {
                log::error!(
                    "[{}] Failed to deserialize message from {}: {:?}",
                    maker.config.network_port,
                    ip,
                    e
                );
                break;
            }
        };

        let swap_id = match &message {
            TakerToMakerMessage::GetOffer(msg) => Some(msg.id.clone()),
            TakerToMakerMessage::SwapDetails(msg) => Some(msg.id.clone()),
            TakerToMakerMessage::SendersContract(msg) => Some(msg.id.clone()),
            TakerToMakerMessage::PrivateKeyHandover(msg) => msg.id.clone(),
        }
        .ok_or_else(|| MakerError::General("Message missing swap_id"))?;

        // Get or create connection state for this swap id
        let mut connection_state = {
            let mut ongoing_swaps = maker.ongoing_swap_state.lock()?;

            match &message {
                TakerToMakerMessage::GetOffer(_) => {
                    // TODO: Right now sync_offerbook is sending GetOffer with an empty string swap_id
                    // Refactor to not create a connection state when swap id is an empty string
                    // Just return the Offer
                    let (state, _) = ongoing_swaps.entry(swap_id.clone()).or_insert_with(|| {
                        log::info!(
                            "[{}] Creating new connection state for {:?}",
                            maker.config.network_port,
                            &swap_id
                        );
                        (ConnectionState::default(), Instant::now())
                    });
                    state.clone()
                }
                _ => match ongoing_swaps.get(&swap_id) {
                    Some((state, _)) => state.clone(),
                    None => {
                        log::info!(
                                "[{}] No connection state found for swap_id={:?}. GetOffer must be sent first.",
                                maker.config.network_port,
                                &swap_id
                            );
                        return Err(MakerError::General("No connection state found"));
                    }
                },
            }
        };

        // Handle the message using taproot handlers
        let response = match handle_message_taproot(maker, &mut connection_state, message) {
            Ok(response) => response,
            Err(e) => {
                log::error!(
                    "[{}] Error handling message from {}: {:?}",
                    maker.config.network_port,
                    ip,
                    e
                );

                // Check if this is a behavior-triggered error
                match &e {
                    MakerError::General(msg) if msg.contains("behavior") => {
                        log::info!(
                            "[{}] Behavior-triggered disconnection",
                            maker.config.network_port
                        );
                    }
                    _ => {}
                }
                break;
            }
        };
        {
            let mut ongoing_swaps = maker.ongoing_swap_state.lock()?;
            log::info!(
                "[{}] Saving connection state for {}: swap_amount={}, my_privkey_is_some={}",
                maker.config.network_port,
                ip,
                connection_state.swap_amount,
                connection_state.incoming_contract.my_privkey.is_some()
            );
            ongoing_swaps.insert(swap_id.clone(), (connection_state.clone(), Instant::now()));
        }
        // Send response if we have one (only applies to taker messages)
        if let Some(response_msg) = response {
            log::info!("[{}] Sending response", maker.config.network_port,);

            if let Err(e) = send_message(stream, &response_msg) {
                log::error!(
                    "[{}] Failed to send response to {}: {:?}",
                    maker.config.network_port,
                    ip,
                    e
                );
                break;
            }

            log::info!(
                "[{}] Successfully sent response to {}",
                maker.config.network_port,
                ip
            );

            if let MakerToTakerMessage::PrivateKeyHandover(_) = &response_msg {
                // Swap completed successfully - remove outgoing swapcoin and ongoing swap state
                log::info!(
                    "[{}] Swap completed successfully with {}, removing from ongoing swaps",
                    maker.config.network_port,
                    ip
                );

                // Remove the outgoing swapcoin now that PrivateKeyHandover was sent
                let outgoing_txid = connection_state
                    .outgoing_contract
                    .contract_tx
                    .compute_txid();
                {
                    let mut wallet = maker.wallet.write()?;
                    wallet.remove_outgoing_swapcoin_v2(&outgoing_txid);
                    log::info!(
                        "[{}] Removed outgoing swapcoin {} after PrivateKeyHandover sent",
                        maker.config.network_port,
                        outgoing_txid
                    );
<<<<<<< HEAD

                    // Remove the outgoing swapcoin now that PrivateKeyHandover was sent
                    let outgoing_txid = connection_state
                        .outgoing_contract
                        .contract_tx
                        .compute_txid();
                    for (vout, _) in connection_state
                        .outgoing_contract
                        .contract_tx
                        .output
                        .iter()
                        .enumerate()
                    {
                        let outpoint = OutPoint {
                            txid: outgoing_txid,
                            vout: vout as u32,
                        };
                        maker.watch_service.unwatch(outpoint);
                    }
                    {
                        let mut wallet = maker.wallet.write()?;
                        wallet.remove_outgoing_swapcoin_v2(&outgoing_txid);
                        log::info!(
                            "[{}] Removed outgoing swapcoin {} after PrivateKeyHandover sent",
                            maker.config.network_port,
                            outgoing_txid
                        );
                        wallet.save_to_disk()?;
                    }

                    let mut ongoing_swaps = maker.ongoing_swap_state.lock()?;
                    ongoing_swaps.remove(&ip);
                    // Exit loop - swap is complete
                    break;
=======
                    wallet.save_to_disk()?;
>>>>>>> c1068241
                }

                let mut ongoing_swaps = maker.ongoing_swap_state.lock()?;
                ongoing_swaps.remove(&swap_id);
                // Exit loop - swap is complete
                break;
            }
        }
    }

    log::info!(
        "[{}] Client {} session ended",
        maker.config.network_port,
        ip
    );
    Ok(())
}

/// Starts the taproot maker server
pub fn start_maker_server_taproot(maker: Arc<Maker>) -> Result<(), MakerError> {
    log::info!(
        "[{}] Starting taproot coinswap maker server",
        maker.config.network_port
    );

    // Set up network
    let maker_address = network_bootstrap_taproot(maker.clone())?;

    log::info!(
        "[{}] Taproot maker initialized - Address: {}",
        maker.config.network_port,
        maker_address,
    );

    // Start idle connection checker thread
    let maker_clone_idle = maker.clone();
    let idle_checker_handle = thread::Builder::new()
        .name("idle-checker-taproot".to_string())
        .spawn(move || {
            if let Err(e) = check_for_idle_states(maker_clone_idle) {
                log::error!("Taproot idle checker thread error: {:?}", e);
            }
        })?;
    maker.thread_pool.add_thread(idle_checker_handle);

    // Start contract broadcast watcher thread
    let maker_clone_watcher = maker.clone();
    let contract_watcher_handle = thread::Builder::new()
        .name("contract-watcher-taproot".to_string())
        .spawn(move || {
            if let Err(e) = check_for_broadcasted_contracts(maker_clone_watcher) {
                log::error!("Taproot contract watcher thread error: {:?}", e);
            }
        })?;
    maker.thread_pool.add_thread(contract_watcher_handle);

    // Start liquidity monitoring
    let maker_clone_liquidity = maker.clone();
    let liquidity_handle = thread::Builder::new()
        .name("liquidity-monitor-taproot".to_string())
        .spawn(move || {
            let mut counter = 0;
            let check_interval = 300 / HEART_BEAT_INTERVAL.as_secs(); // Check every 5 minutes

            loop {
                if maker_clone_liquidity.shutdown.load(Relaxed) {
                    break;
                }

                if counter % check_interval == 0 {
                    if let Err(e) = check_swap_liquidity_taproot(&maker_clone_liquidity) {
                        log::error!("Liquidity check error: {:?}", e);
                    }
                }

                counter += 1;
                sleep(HEART_BEAT_INTERVAL);
            }
        })?;
    maker.thread_pool.add_thread(liquidity_handle);

    // Start Bitcoin Core connection monitoring
    let maker_clone_core = maker.clone();
    let core_monitor_handle = thread::Builder::new()
        .name("core-monitor-taproot".to_string())
        .spawn(move || {
            let mut counter = 0;
            let check_interval = RPC_PING_INTERVAL as u64 / HEART_BEAT_INTERVAL.as_secs(); // Check every 9 seconds

            loop {
                if maker_clone_core.shutdown.load(Relaxed) {
                    break;
                }

                if counter % check_interval == 0 {
                    if let Err(e) = check_connection_with_core_taproot(&maker_clone_core) {
                        log::error!("Bitcoin Core connection check error: {:?}", e);
                    }
                }

                counter += 1;
                sleep(HEART_BEAT_INTERVAL);
            }
        })?;
    maker.thread_pool.add_thread(core_monitor_handle);

    // Start RPC server
    let maker_clone_rpc = maker.clone();
    let rpc_handle = thread::Builder::new()
        .name("rpc-server-taproot".to_string())
        .spawn(move || {
            if let Err(e) = start_rpc_server(maker_clone_rpc) {
                log::error!("Taproot RPC server error: {:?}", e);
            }
        })?;
    maker.thread_pool.add_thread(rpc_handle);

    // Check for unfinished swapcoins from previous runs and start recovery if needed
    {
        let (inc, out) = maker.wallet.read()?.find_unfinished_swapcoins_v2();
        if !inc.is_empty() || !out.is_empty() {
            log::info!(
                "[{}] Incomplete taproot swaps detected ({} incoming, {} outgoing). Starting recovery.",
                maker.config.network_port,
                inc.len(),
                out.len()
            );
            crate::maker::api2::restore_broadcasted_contracts_on_reboot_v2(&maker)?;
        }
    }

    // Mark setup as complete
    maker.is_setup_complete.store(true, Relaxed);
    log::info!(
        "[{}] Taproot maker setup completed",
        maker.config.network_port
    );

    // Start listening for P2P connections
    let listener = TcpListener::bind((Ipv4Addr::LOCALHOST, maker.config.network_port))?;
    log::info!(
        "[{}] Taproot maker server listening on port {}",
        maker.config.network_port,
        maker.config.network_port
    );

    // Set listener to non-blocking mode to allow periodic shutdown checks
    listener.set_nonblocking(true)?;

    // Main server loop
    while !maker.shutdown.load(Relaxed) {
        match listener.accept() {
            Ok((mut stream, addr)) => {
                log::info!(
                    "[{}] New client connection from: {}",
                    maker.config.network_port,
                    addr
                );
                let maker_clone = maker.clone();
                let client_handle = thread::Builder::new()
                    .name(format!("client-{}", addr))
                    .spawn(move || {
                        if let Err(e) = handle_client_taproot(&maker_clone, &mut stream) {
                            log::error!("Client handler error: {:?}", e);
                        }
                    })?;
                maker.thread_pool.add_thread(client_handle);
            }
            Err(e) => {
                if e.kind() == ErrorKind::WouldBlock {
                    // No incoming connections, continue loop
                } else {
                    log::error!(
                        "[{}] Failed to accept connection: {:?}",
                        maker.config.network_port,
                        e
                    );
                }
            }
        }

        // Sleep briefly to avoid busy waiting
        sleep(HEART_BEAT_INTERVAL);
    }

    log::info!(
        "[{}] Taproot maker server shutting down",
        maker.config.network_port
    );

    // Join all threads
    maker.thread_pool.join_all_threads()?;

    log::info!(
        "[{}] Taproot maker server stopped",
        maker.config.network_port
    );
    Ok(())
}<|MERGE_RESOLUTION|>--- conflicted
+++ resolved
@@ -5,7 +5,7 @@
 //! It uses the new message protocol (messages2) and integrates with api2.rs and handlers2.rs.
 //! The server listens at two ports: 6102 for P2P, and 6103 for RPC Client requests.
 
-use bitcoin::{Amount, OutPoint};
+use bitcoin::Amount;
 use bitcoind::bitcoincore_rpc::RpcApi;
 use std::{
     io::ErrorKind,
@@ -476,44 +476,7 @@
                         maker.config.network_port,
                         outgoing_txid
                     );
-<<<<<<< HEAD
-
-                    // Remove the outgoing swapcoin now that PrivateKeyHandover was sent
-                    let outgoing_txid = connection_state
-                        .outgoing_contract
-                        .contract_tx
-                        .compute_txid();
-                    for (vout, _) in connection_state
-                        .outgoing_contract
-                        .contract_tx
-                        .output
-                        .iter()
-                        .enumerate()
-                    {
-                        let outpoint = OutPoint {
-                            txid: outgoing_txid,
-                            vout: vout as u32,
-                        };
-                        maker.watch_service.unwatch(outpoint);
-                    }
-                    {
-                        let mut wallet = maker.wallet.write()?;
-                        wallet.remove_outgoing_swapcoin_v2(&outgoing_txid);
-                        log::info!(
-                            "[{}] Removed outgoing swapcoin {} after PrivateKeyHandover sent",
-                            maker.config.network_port,
-                            outgoing_txid
-                        );
-                        wallet.save_to_disk()?;
-                    }
-
-                    let mut ongoing_swaps = maker.ongoing_swap_state.lock()?;
-                    ongoing_swaps.remove(&ip);
-                    // Exit loop - swap is complete
-                    break;
-=======
                     wallet.save_to_disk()?;
->>>>>>> c1068241
                 }
 
                 let mut ongoing_swaps = maker.ongoing_swap_state.lock()?;
