--- conflicted
+++ resolved
@@ -407,72 +407,6 @@
             }
         };
 
-<<<<<<< HEAD
-        // Handle the message based on its type
-        let response = match unified_message {
-            MessageToMakerTaproot::TakerToMaker(message) => {
-                // Handle the message using taproot handlers
-                match handle_message_taproot(maker, &mut connection_state, message) {
-                    Ok(response) => {
-                        // Save connection state immediately after successful message handling
-                        {
-                            let mut ongoing_swaps = maker.ongoing_swap_state.lock()?;
-                            ongoing_swaps
-                                .insert(ip.clone(), (connection_state.clone(), Instant::now()));
-
-                            #[cfg(debug_assertions)]
-                            log::debug!(
-                                "[{}] STATE_CHANGE | Action: save_connection_state | IP: {} | SwapAmount: {} | Timelock: {}",
-                                maker.config.network_port,
-                                ip,
-                                connection_state.swap_amount,
-                                connection_state.timelock
-                            );
-
-                            log::debug!(
-                                "[{}] Saved connection state for {} after successful message handling",
-                                maker.config.network_port,
-                                ip
-                            );
-                        }
-                        response
-                    }
-                    Err(e) => {
-                        #[cfg(debug_assertions)]
-                        log::debug!(
-                            "[{}] MSG_FLOW | Direction: out | Status: error | IP: {} | Reason: {:?}",
-                            maker.config.network_port,
-                            ip,
-                            e
-                        );
-
-                        log::error!(
-                            "[{}] Error handling message from {}: {:?}",
-                            maker.config.network_port,
-                            ip,
-                            e
-                        );
-
-                        // Always save connection state even if there was an error
-                        {
-                            let mut ongoing_swaps = maker.ongoing_swap_state.lock()?;
-                            ongoing_swaps
-                                .insert(ip.clone(), (connection_state.clone(), Instant::now()));
-                        }
-
-                        // Check if this is a behavior-triggered error
-                        match &e {
-                            MakerError::General(msg) if msg.contains("behavior") => {
-                                log::info!(
-                                    "[{}] Behavior-triggered disconnection",
-                                    maker.config.network_port
-                                );
-                            }
-                            _ => {}
-                        }
-                        break;
-                    }
-=======
         // Handle the message using taproot handlers
         let response = match handle_message_taproot(maker, &mut connection_state, message) {
             Ok(response) => {
@@ -487,7 +421,14 @@
                         connection_state.incoming_contract.my_privkey.is_some()
                     );
                     ongoing_swaps.insert(ip.clone(), (connection_state.clone(), Instant::now()));
->>>>>>> 34700618
+                    #[cfg(debug_assertions)]
+                    log::debug!(
+                        "[{}] STATE_CHANGE | Action: save_connection_state | IP: {} | SwapAmount: {} | Timelock: {}",
+                        maker.config.network_port,
+                        ip,
+                        connection_state.swap_amount,
+                        connection_state.timelock
+                    );
                 }
                 response
             }
