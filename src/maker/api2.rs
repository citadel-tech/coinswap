--- conflicted
+++ resolved
@@ -386,7 +386,6 @@
         let wallet = self.wallet.read()?;
         let (incoming_contract_my_privkey, incoming_contract_my_pubkey) =
             wallet.get_tweakable_keypair()?;
-<<<<<<< HEAD
 
         #[cfg(debug_assertions)]
         log::debug!(
@@ -395,9 +394,6 @@
             incoming_contract_my_pubkey
         );
 
-        connection_state.incoming_contract_my_privkey = Some(incoming_contract_my_privkey);
-        connection_state.incoming_contract_my_pubkey = Some(incoming_contract_my_pubkey);
-=======
         connection_state.incoming_contract.my_privkey = Some(incoming_contract_my_privkey);
         connection_state.incoming_contract.my_pubkey = Some(incoming_contract_my_pubkey);
         log::info!(
@@ -405,7 +401,6 @@
             self.config.network_port,
             connection_state.incoming_contract.my_privkey.is_some()
         );
->>>>>>> 34700618
         // Get wallet balances to determine max size
         let balances = wallet.get_balances()?;
         let max_size = balances.spendable;
@@ -677,7 +672,6 @@
         };
         log::info!("Outgoing contract txid: {:?}", outgoing_contract_txid);
 
-<<<<<<< HEAD
         #[cfg(debug_assertions)]
         log::debug!(
             "[{}] STATE_CHANGE | Action: store_outgoing_contract | OutgoingTxid: {:.8} | Amount: {}",
@@ -686,11 +680,6 @@
             outgoing_contract_amount
         );
 
-        // Store our own contract transaction hash for later use
-        connection_state.outgoing_contract_txid = Some(outgoing_contract_txid);
-
-=======
->>>>>>> 34700618
         // For cooperative spending, we prepare to spend from the incoming contract transaction
         let incoming_contract_txid = connection_state.incoming_contract.contract_txid()?;
 
@@ -790,150 +779,6 @@
         &self,
         privkey_handover_message: &PrivateKeyHandover,
         connection_state: &mut ConnectionState,
-<<<<<<< HEAD
-    ) -> Result<crate::protocol::messages2::NoncesPartialSigsAndSpendingTx, MakerError> {
-        use crate::protocol::musig_interface::generate_new_nonce_pair_compat;
-        use bitcoin::secp256k1::Secp256k1;
-
-        log::info!("Processing SpendingTxAndReceiverNonce message");
-
-        #[cfg(debug_assertions)]
-        log::debug!(
-            "[{}] CRYPTO_OP | Operation: process_receiver_nonce | SpendingTxInputs: {}",
-            self.config.network_port,
-            spending_tx_msg.spending_transaction.input.len()
-        );
-
-        // Extract the spending transaction and receiver nonce
-        let outgoing_contract_spending_tx = &spending_tx_msg.spending_transaction;
-        let outgoing_contract_other_nonce: secp256k1::musig::PublicNonce =
-            spending_tx_msg.receiver_nonce.clone().into();
-
-        let outgoing_contract_my_pubkey = connection_state.outgoing_contract_my_pubkey.unwrap();
-        let outgoing_contract_my_privkey = connection_state.outgoing_contract_my_privkey.unwrap();
-
-        // Get taker pubkey from connection state
-        let outgoing_contract_other_pubkey =
-            connection_state.outgoing_contract_other_pubkey.unwrap();
-
-        // Use outgoing contract tap_tweak (the one we calculated when creating our outgoing contract)
-        // This is the contract that the taker is trying to spend from
-        let tap_tweak = connection_state
-            .outgoing_contract_tap_tweak
-            .unwrap_or_else(|| {
-                // log::warn!("No outgoing_contract_tap_tweak found in connection state, using default zeros");
-                bitcoin::secp256k1::Scalar::from_be_bytes([0u8; 32]).unwrap()
-            });
-
-        // Generate sender nonce for this sweep (maker's nonce for taker's spending tx)
-        // Use consistent order: taker first, maker second (not lexicographic)
-        // This matches the e2e test pattern where each party uses the same pubkey order
-        let pubkey1 = outgoing_contract_other_pubkey; // taker pubkey first
-        let pubkey2 = outgoing_contract_my_pubkey; // maker pubkey second
-
-        // Calculate sighash for the spending transaction to use in nonce generation
-        let contract_txid = outgoing_contract_spending_tx.input[0].previous_output.txid;
-
-        log::info!(
-            "  Received spending tx trying to spend: {:?}",
-            contract_txid
-        );
-        log::info!(
-            "  My outgoing contract txid: {:?}",
-            connection_state.outgoing_contract_txid
-        );
-
-        // Validate that the taker is trying to spend from the correct contract
-        if let Some(my_contract_txid) = connection_state.outgoing_contract_txid {
-            if contract_txid != my_contract_txid {
-                log::error!(
-                    "Taker is trying to spend from wrong contract. Expected: {:?}, Got: {:?}",
-                    my_contract_txid,
-                    contract_txid
-                );
-                return Err(MakerError::General(
-                    "Taker is trying to spend from wrong contract",
-                ));
-            }
-        } else {
-            return Err(MakerError::General("No outgoing contract txid stored"));
-        }
-
-        let contract_tx = self
-            .wallet
-            .read()?
-            .rpc
-            .get_raw_transaction(&contract_txid, None)
-            .map_err(|e| MakerError::Wallet(crate::wallet::WalletError::Rpc(e)))?;
-        let contract_amount = contract_tx.output[0].value;
-
-        // Create prevout for sighash calculation
-        // Use the same method as taker: construct script from internal key
-        // For the final contract, internal key is aggregated from taker and maker pubkeys
-        // We need to use lexicographic ordering for internal key calculation to match contract creation
-        let mut internal_key_pubkeys = [pubkey1, pubkey2];
-        internal_key_pubkeys.sort_by(|a, b| a.inner.serialize().cmp(&b.inner.serialize()));
-        let expected_internal_key = crate::protocol::musig_interface::get_aggregated_pubkey_compat(
-            internal_key_pubkeys[0].inner,
-            internal_key_pubkeys[1].inner,
-        );
-        let outgoing_contract_hashlock_script = connection_state
-            .outgoing_contract_hashlock_script
-            .clone()
-            .unwrap();
-        let outgoing_contract_timelock_script = connection_state
-            .outgoing_contract_timelock_script
-            .clone()
-            .unwrap();
-        // Use helper to calculate sighash
-        let message = calculate_contract_sighash(
-            outgoing_contract_spending_tx,
-            contract_amount,
-            &outgoing_contract_hashlock_script,
-            &outgoing_contract_timelock_script,
-            expected_internal_key,
-        )
-        .map_err(|_| MakerError::General("Failed to calculate sighash"))?;
-
-        log::info!(
-            "[{}] message (sighash): {:?}",
-            self.config.network_port,
-            message
-        );
-
-        // Use lexicographic ordering to match how the contract was created
-        let mut ordered_pubkeys = [pubkey1, pubkey2];
-        ordered_pubkeys.sort_by(|a, b| a.inner.serialize().cmp(&b.inner.serialize()));
-
-        let (outgoing_contract_my_sec_nonce, outgoing_contract_my_pub_nonce) =
-            generate_new_nonce_pair_compat(
-                outgoing_contract_my_pubkey.inner, // Signer is maker
-            );
-
-        connection_state.outgoing_contract_my_sec_nonce = Some(outgoing_contract_my_sec_nonce);
-        connection_state.outgoing_contract_my_pub_nonce = Some(outgoing_contract_my_pub_nonce);
-
-        let nonce_refs = vec![
-            &outgoing_contract_my_pub_nonce,
-            &outgoing_contract_other_nonce,
-        ];
-        let aggregated_nonce =
-            crate::protocol::musig_interface::get_aggregated_nonce_compat(&nonce_refs);
-        let secp = Secp256k1::new();
-
-        let outgoing_contract_my_partial_sig =
-            crate::protocol::musig_interface::generate_partial_signature_compat(
-                message,
-                &aggregated_nonce,
-                connection_state
-                    .outgoing_contract_my_sec_nonce
-                    .take()
-                    .unwrap(),
-                bitcoin::secp256k1::Keypair::from_secret_key(&secp, &outgoing_contract_my_privkey),
-                tap_tweak,
-                internal_key_pubkeys[0].inner,
-                internal_key_pubkeys[1].inner,
-=======
     ) -> Result<PrivateKeyHandover, MakerError> {
         // Check for test behavior: close connection before sweeping
         #[cfg(feature = "integration-test")]
@@ -941,39 +786,17 @@
             log::warn!(
                 "[{}] Maker behavior: CloseAtPrivateKeyHandover - Closing connection before sweep",
                 self.config.network_port
->>>>>>> 34700618
             );
             return Err(MakerError::General(
                 "Maker closing connection before PrivateKeyHandover (test behavior)",
             ));
         }
 
-<<<<<<< HEAD
-        #[cfg(debug_assertions)]
-        log::debug!(
-            "[{}] CRYPTO_OP | Operation: generate_partial_sig | ContractTxid: {:.8}",
-            self.config.network_port,
-            contract_txid
-        );
-
-        // Save the aggregated nonce, partial signature, and spending transaction for later sweep completion
-        connection_state.outgoing_aggregated_nonce = Some(aggregated_nonce);
-        connection_state.outgoing_contract_my_partial_sig = Some(outgoing_contract_my_partial_sig);
-        connection_state.outgoing_contract_spending_tx =
-            Some(outgoing_contract_spending_tx.clone());
-
-        // let next_message = self.get_incoming_contract_sighash_message();
-        let unsigned_spending_tx = self.create_unsigned_spending_tx(connection_state)?;
-        let (incoming_contract_my_sec_nonce, incoming_contract_my_pub_nonce) =
-            generate_new_nonce_pair_compat(
-                outgoing_contract_my_pubkey.inner, // Signer is maker
-=======
         // Create the spending transaction if it doesn't exist
         if connection_state.incoming_contract.spending_tx().is_none() {
             log::info!(
                 "[{}] Creating spending transaction for incoming contract",
                 self.config.network_port
->>>>>>> 34700618
             );
             let tx = self.create_unsigned_spending_tx(connection_state)?;
             connection_state.incoming_contract.spending_tx = Some(tx);
@@ -1426,33 +1249,13 @@
             let mut lock_on_state = maker.ongoing_swap_state.lock()?;
             for (ip, (state, instant)) in lock_on_state.iter_mut() {
                 if instant.elapsed() > IDLE_CONNECTION_TIMEOUT {
-<<<<<<< HEAD
-                    #[cfg(debug_assertions)]
-                    log::debug!(
-                        "[{}] RECOVERY | Trigger: idle_timeout | IP: {} | IdleTime: {}s",
+                    log::error!(
+                        "[{}] Potential dropped connection from taker {}. No response since {} secs. Recovering from swap.",
                         maker.config.network_port,
                         ip,
                         instant.elapsed().as_secs()
                     );
 
-                    log::warn!(
-                        "[{}] Idle connection timeout for IP: {}. Removing connection state.",
-=======
-                    log::error!(
-                        "[{}] Potential dropped connection from taker {}. No response since {} secs. Recovering from swap.",
->>>>>>> 34700618
-                        maker.config.network_port,
-                        ip,
-                        instant.elapsed().as_secs()
-                    );
-
-<<<<<<< HEAD
-                    #[cfg(debug_assertions)]
-                    log::debug!(
-                        "[{}] STATE_CHANGE | Action: reset_connection_state | Reason: idle_timeout",
-                        maker.config.network_port
-                    );
-=======
                     // Check if we have contracts to recover (swap was in progress)
                     // Verify that actual contract transactions were created and exchanged
                     let has_contracts = state.incoming_contract.contract_txid.is_some();
@@ -1479,7 +1282,6 @@
 
                         maker.thread_pool.add_thread(handle);
                     }
->>>>>>> 34700618
 
                     bad_ip.push(ip.clone());
                     *state = ConnectionState::default();
