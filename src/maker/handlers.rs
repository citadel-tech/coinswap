--- conflicted
+++ resolved
@@ -228,17 +228,6 @@
             acc + Amount::from_sat(txinfo.funding_input_value.to_sat())
         });
 
-<<<<<<< HEAD
-        if total_funding_amount >= self.config.min_swap_amount
-            && total_funding_amount.to_sat() < self.wallet.read()?.store.offer_maxsize
-        {
-            log::info!(
-                "[{}] Total Funding Amount = {} | Funding Txids = {:?}",
-                self.config.port,
-                total_funding_amount,
-                funding_txids
-            );
-=======
         log::info!(
             "[{}] Total Funding Amount = {} | Funding Txids = {:?}",
             self.config.network_port,
@@ -248,7 +237,6 @@
 
         let max_size = self.wallet.read()?.store.offer_maxsize;
         if total_funding_amount >= self.config.min_swap_amount && total_funding_amount <= max_size {
->>>>>>> 58a3446c
             Ok(MakerToTakerMessage::RespContractSigsForSender(
                 ContractSigsForSender { sigs },
             ))
@@ -419,17 +407,10 @@
 
         log::info!(
             "[{}] Incoming Swap Amount = {} | Outgoing Swap Amount = {} | Coinswap Fee = {} |   Refund Tx locktime (blocks) = {} | Total Funding Tx Mining Fees = {} |",
-<<<<<<< HEAD
-            self.config.port,
-            incoming_amount,
-            outgoing_amount,
-            act_coinswap_fees,
-=======
             self.config.network_port,
             Amount::from_sat(incoming_amount),
             Amount::from_sat(outgoing_amount),
             Amount::from_sat(act_coinswap_fees),
->>>>>>> 58a3446c
             message.refund_locktime,
             act_funding_txs_fees
         );
