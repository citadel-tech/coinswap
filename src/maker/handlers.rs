--- conflicted
+++ resolved
@@ -368,7 +368,7 @@
                 .incoming_swapcoins
                 .contains(&incoming_swapcoin)
             {
-<<<<<<< HEAD
+                let txid = incoming_swapcoin.contract_tx.compute_txid();
                 #[cfg(debug_assertions)]
                 log::debug!(
                     "[{}] WALLET_STATE | Action: add_incoming_swapcoin | Amount: {} | Txid: {:.8}",
@@ -376,8 +376,6 @@
                     funding_output.value,
                     funding_info.funding_tx.compute_txid()
                 );
-=======
-                let txid = incoming_swapcoin.contract_tx.compute_txid();
                 for (vout, _) in incoming_swapcoin.contract_tx.output.iter().enumerate() {
                     let outpoint = OutPoint {
                         txid,
@@ -385,7 +383,6 @@
                     };
                     self.watch_service.register_watch_request(outpoint);
                 }
->>>>>>> 34700618
                 connection_state.incoming_swapcoins.push(incoming_swapcoin);
             }
         }
@@ -821,21 +818,19 @@
     }
 }
 
-<<<<<<< HEAD
-fn unexpected_recovery(maker: Arc<Maker>) -> Result<(), MakerError> {
-    #[cfg(debug_assertions)]
-    log::debug!(
-        "[{}] RECOVERY | Trigger: unexpected_behavior | Action: spawn_recovery_thread",
-        maker.config.network_port
-    );
-
-=======
 fn unexpected_recovery(
     maker: Arc<Maker>,
     outgoings: Vec<OutgoingSwapCoin>,
     incomings: Vec<IncomingSwapCoin>,
 ) -> Result<(), MakerError> {
->>>>>>> 34700618
+    #[cfg(debug_assertions)]
+    log::debug!(
+        "[{}] RECOVERY | Trigger: unexpected_behavior | Action: spawn_recovery_thread | incoming_count: {} | outgoing_count: {}",
+        maker.config.network_port,
+        incomings.len(),
+        outgoings.len()
+    );
+
     // Spawn a separate thread to wait for contract maturity and broadcasting timelocked/hashlocked.
     let maker_clone = maker.clone();
     let handle = std::thread::Builder::new()
