--- conflicted
+++ resolved
@@ -25,15 +25,12 @@
     pub rpc_port: u16,
     /// Minimum amount in satoshis that can be swapped
     pub min_swap_amount: u64,
-<<<<<<< HEAD
     /// Network port for client connections
     pub network_port: u16,
     /// Control port for Tor interface
-=======
     /// Target listening port
     pub network_port: u16,
     /// Control port
->>>>>>> 2fb09dca
     pub control_port: u16,
     /// Socks port for Tor proxy
     pub socks_port: u16,
