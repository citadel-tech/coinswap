//! The Wallet API.
//!
//! Currently, wallet synchronization is exclusively performed through RPC for makers.
//! In the future, takers might adopt alternative synchronization methods, such as lightweight wallet solutions.

use std::{
    convert::TryFrom,
    fs,
    fs::OpenOptions,
    io::{BufReader, BufWriter},
    path::PathBuf,
    str::FromStr,
    thread,
    time::{Duration, SystemTime, UNIX_EPOCH},
};

use std::{
    collections::{HashMap, HashSet},
    iter,
    num::ParseIntError,
};

use bdk::descriptor::calc_checksum;
use bitcoin::{
    absolute::LockTime,
    bip32::{ChildNumber, DerivationPath, Xpriv, Xpub},
    ecdsa::Signature,
    hashes::{
        hash160::Hash as Hash160,
        hex::FromHex,
        sha256d::{self, Hash as doublesha},
        Hash,
    },
    opcodes,
    script::{Builder, Instruction},
    secp256k1::{
        self,
        rand::{rngs::OsRng, RngCore},
        Keypair, Message, Secp256k1, SecretKey,
    },
    sighash::{EcdsaSighashType, SighashCache},
    transaction::Version,
    Address, Amount, Network, OutPoint, PublicKey, Script, ScriptBuf, Sequence, Transaction, TxIn,
    TxOut, Txid, Witness,
};

use crate::protocol::error::ContractError;
use bitcoind::bitcoincore_rpc::{
    bitcoincore_rpc_json::ListUnspentResultEntry, json::CreateRawTransactionInput, Auth, Client,
    RawTx, RpcApi,
};

use crate::{
    protocol::{
        contract,
        contract::{
            apply_two_signatures_to_2of2_multisig_spend, create_multisig_redeemscript,
            read_contract_locktime, read_hashlock_pubkey_from_contract,
            read_hashvalue_from_contract, read_pubkeys_from_multisig_redeemscript,
            read_timelock_pubkey_from_contract, sign_contract_tx, verify_contract_tx_sig,
        },
        messages::Preimage,
    },
    utill::{
<<<<<<< HEAD
        compute_checksum, generate_keypair, get_hd_path_from_descriptor,
        redeemscript_to_scriptpubkey,
=======
        generate_keypair, get_hd_path_from_descriptor, redeemscript_to_scriptpubkey,
        str_to_bitcoin_network,
>>>>>>> 71f28b94
    },
};

use serde::{Deserialize, Serialize};
use serde_json::{json, Value};

use bip39::Mnemonic;

// these subroutines are coded so that as much as possible they keep all their
// data in the bitcoin core wallet
// for example which privkey corresponds to a scriptpubkey is stored in hd paths

const HARDENDED_DERIVATION: &str = "m/84'/1'/0'";

/// Represents a Bitcoin wallet with associated functionality and data.
pub struct Wallet {
    pub(crate) rpc: Client,
    wallet_file_path: PathBuf,
    pub(crate) store: WalletStore,
}

/// Speicfy the keychain derivation path from [`HARDENDED_DERIVATION`]
/// Each kind represents an unhardened index value. Starting with External = 0.
#[derive(Debug, PartialEq, Eq, PartialOrd, Ord, Hash, Clone, Copy)]
pub enum KeychainKind {
    External,
    Internal,
    Fidelity,
    SwapCoin,
    Contract,
}

impl KeychainKind {
    fn index_num(&self) -> u32 {
        match self {
            Self::External => 0,
            Self::Internal => 1,
            Self::Fidelity => 2,
            Self::SwapCoin => 3,
            Self::Contract => 4,
        }
    }
}

const WATCH_ONLY_SWAPCOIN_LABEL: &str = "watchonly_swapcoin_label";

/// Enum representing different types of addresses to display.
#[derive(Clone, PartialEq, Debug)]
pub enum DisplayAddressType {
    /// Display all types of addresses.
    All,
    /// Display information related to the master key.
    MasterKey,
    /// Display addresses derived from the seed.
    Seed,
    /// Display information related to incoming swap transactions.
    IncomingSwap,
    /// Display information related to outgoing swap transactions.
    OutgoingSwap,
    /// Display information related to swap transactions (both incoming and outgoing).
    Swap,
    /// Display information related to incoming contract transactions.
    IncomingContract,
    /// Display information related to outgoing contract transactions.
    OutgoingContract,
    /// Display information related to contract transactions (both incoming and outgoing).
    Contract,
    /// Display information related to fidelity bonds.
    FidelityBond,
}

impl FromStr for DisplayAddressType {
    type Err = &'static str;

    fn from_str(s: &str) -> Result<Self, Self::Err> {
        Ok(match s {
            "all" => DisplayAddressType::All,
            "masterkey" => DisplayAddressType::MasterKey,
            "seed" => DisplayAddressType::Seed,
            "incomingswap" => DisplayAddressType::IncomingSwap,
            "outgoingswap" => DisplayAddressType::OutgoingSwap,
            "swap" => DisplayAddressType::Swap,
            "incomingcontract" => DisplayAddressType::IncomingContract,
            "outgoingcontract" => DisplayAddressType::OutgoingContract,
            "contract" => DisplayAddressType::Contract,
            "fidelitybond" => DisplayAddressType::FidelityBond,
            _ => Err("unknown type")?,
        })
    }
}

/// Enum representing additional data needed to spend a UTXO, in addition to `ListUnspentResultEntry`.
// data needed to find information  in addition to ListUnspentResultEntry
// about a UTXO required to spend it
#[derive(Debug, Clone)]
pub enum UTXOSpendInfo {
    SeedCoin {
        path: String,
        input_value: u64,
    },
    SwapCoin {
        multisig_redeemscript: ScriptBuf,
    },
    TimelockContract {
        swapcoin_multisig_redeemscript: ScriptBuf,
        input_value: u64,
    },
    HashlockContract {
        swapcoin_multisig_redeemscript: ScriptBuf,
        input_value: u64,
    },
    FidelityBondCoin {
        index: u32,
        input_value: u64,
    },
}

// Custom type to handle complex return values.
type SwapCoinsInfo<'a> = (
    Vec<(&'a IncomingSwapCoin, ListUnspentResultEntry)>,
    Vec<(&'a OutgoingSwapCoin, ListUnspentResultEntry)>,
);

impl Wallet {
    pub fn init(
        path: &PathBuf,
        rpc_config: &RPCConfig,
        seedphrase: String,
        passphrase: String,
    ) -> Result<Self, WalletError> {
        let file_name = path
            .file_name()
            .expect("file name expected")
            .to_str()
            .expect("expected")
            .to_string();
        let rpc = Client::try_from(rpc_config)?;
        let wallet_birthday = rpc.get_block_count()?;
        let store = WalletStore::init(
            file_name,
            path,
            rpc_config.network,
            seedphrase,
            passphrase,
            Some(wallet_birthday),
        )?;
        Ok(Self {
            rpc,
            wallet_file_path: path.clone(),
            store,
        })
    }

    /// Load wallet data from file and connects to a core RPC.
    /// The core rpc wallet name, and wallet_id field in the file should match.
    pub fn load(rpc_config: &RPCConfig, path: &PathBuf) -> Result<Wallet, WalletError> {
        let store = WalletStore::read_from_disk(path)?;
        if rpc_config.wallet_name != store.file_name {
            return Err(WalletError::Protocol(format!(
                "Wallet name of database file and core missmatch, expected {}, found {}",
                rpc_config.wallet_name, store.file_name
            )));
        }
        let rpc = Client::try_from(rpc_config)?;
        log::info!(
            "Loaded wallet file {} | External Index = {} | Incoming Swapcoins = {} | Outgoing Swapcoins = {}",
            store.file_name,
            store.external_index,
            store.incoming_swapcoins.len(),
            store.outgoing_swapcoins.len()
        );
        let wallet = Self {
            rpc,
            wallet_file_path: path.clone(),
            store,
        };
        Ok(wallet)
    }

    /// Deletes the wallet file and returns the result as `Ok(())` on success.
    pub fn delete_wallet_file(&self) -> Result<(), WalletError> {
        Ok(fs::remove_file(&self.wallet_file_path)?)
    }

    /// Returns a reference to the file path of the wallet.
    pub fn get_file_path(&self) -> &PathBuf {
        &self.wallet_file_path
    }

    /// Update external index and saves to disk.
    pub fn update_external_index(&mut self, new_external_index: u32) -> Result<(), WalletError> {
        self.store.external_index = new_external_index;
        self.save_to_disk()
    }

    // pub fn get_external_index(&self) -> u32 {
    //     self.external_index
    // }

    /// Update the existing file. Error if path does not exist.
    pub fn save_to_disk(&self) -> Result<(), WalletError> {
        self.store.write_to_disk(&self.wallet_file_path)
    }

    /// Finds an incoming swap coin with the specified multisig redeem script.
    pub fn find_incoming_swapcoin(
        &self,
        multisig_redeemscript: &ScriptBuf,
    ) -> Option<&IncomingSwapCoin> {
        self.store.incoming_swapcoins.get(multisig_redeemscript)
    }

    /// Finds an outgoing swap coin with the specified multisig redeem script.
    pub fn find_outgoing_swapcoin(
        &self,
        multisig_redeemscript: &ScriptBuf,
    ) -> Option<&OutgoingSwapCoin> {
        self.store.outgoing_swapcoins.get(multisig_redeemscript)
    }

    /// Finds a mutable reference to an incoming swap coin with the specified multisig redeem script.
    pub fn find_incoming_swapcoin_mut(
        &mut self,
        multisig_redeemscript: &ScriptBuf,
    ) -> Option<&mut IncomingSwapCoin> {
        self.store.incoming_swapcoins.get_mut(multisig_redeemscript)
    }

    /// Adds an incoming swap coin to the wallet.
    pub fn add_incoming_swapcoin(&mut self, coin: &IncomingSwapCoin) {
        self.store
            .incoming_swapcoins
            .insert(coin.get_multisig_redeemscript(), coin.clone());
    }

    /// Adds an outgoing swap coin to the wallet.
    pub fn add_outgoing_swapcoin(&mut self, coin: &OutgoingSwapCoin) {
        self.store
            .outgoing_swapcoins
            .insert(coin.get_multisig_redeemscript(), coin.clone());
    }

    /// Removes an incoming swap coin with the specified multisig redeem script from the wallet.
    pub fn remove_incoming_swapcoin(
        &mut self,
        multisig_redeemscript: &ScriptBuf,
    ) -> Result<Option<IncomingSwapCoin>, WalletError> {
        Ok(self.store.incoming_swapcoins.remove(multisig_redeemscript))
    }

    /// Removes an outgoing swap coin with the specified multisig redeem script from the wallet.
    pub fn remove_outgoing_swapcoin(
        &mut self,
        multisig_redeemscript: &ScriptBuf,
    ) -> Result<Option<OutgoingSwapCoin>, WalletError> {
        Ok(self.store.outgoing_swapcoins.remove(multisig_redeemscript))
    }

    /// Gets a reference to the list of incoming swap coins in the wallet.
    pub fn get_incoming_swapcoin_list(
        &self,
    ) -> Result<&HashMap<ScriptBuf, IncomingSwapCoin>, WalletError> {
        Ok(&self.store.incoming_swapcoins)
    }

    /// Gets a reference to the list of outgoing swap coins in the wallet.
    pub fn get_outgoing_swapcoin_list(
        &self,
    ) -> Result<&HashMap<ScriptBuf, OutgoingSwapCoin>, WalletError> {
        Ok(&self.store.outgoing_swapcoins)
    }

    /// Gets the total count of swap coins in the wallet.
    pub fn get_swapcoins_count(&self) -> usize {
        self.store.incoming_swapcoins.len() + self.store.outgoing_swapcoins.len()
    }

    /// Calculates the total balance of the wallet, including swap coins, live contracts and fidelity bonds.
    pub fn balance(&self) -> Result<Amount, WalletError> {
        Ok(self
            .list_all_utxo_spend_info(None)?
            .iter()
            .fold(Amount::ZERO, |a, (utxo, _)| a + utxo.amount))
    }

    /// Calculates the fidelity balance of the wallet.
    /// Optionally takes in a list of UTXOs to reduce rpc call. If None is provided, the full list is fetched from core rpc.
    pub fn balance_fidelity_bonds(
        &self,
        utxos: Option<&Vec<ListUnspentResultEntry>>,
    ) -> Result<Amount, WalletError> {
        Ok(self
            .list_fidelity_spend_info(utxos)?
            .iter()
            .fold(Amount::ZERO, |sum, (utxo, _)| sum + utxo.amount))
    }

    /// Calculates live contract balance of the wallet.
    /// Optionally takes in a list of UTXOs to reduce rpc call. If None is provided, the full list is fetched from core rpc.
    pub fn balance_live_contract(
        &self,
        all_utxos: Option<&Vec<ListUnspentResultEntry>>,
    ) -> Result<Amount, WalletError> {
        Ok(self
            .list_live_contract_spend_info(all_utxos)?
            .iter()
            .fold(Amount::ZERO, |sum, (utxo, _)| sum + utxo.amount))
    }

    /// Calculates the descriptor utxo balance of the wallet.
    /// Optionally takes in a list of UTXOs to reduce rpc call. If None is provided, the full list is fetched from core rpc.
    pub fn balance_descriptor_utxo(
        &self,
        all_utxos: Option<&Vec<ListUnspentResultEntry>>,
    ) -> Result<Amount, WalletError> {
        Ok(self
            .list_descriptor_utxo_spend_info(all_utxos)?
            .iter()
            .fold(Amount::ZERO, |sum, (utxo, _)| sum + utxo.amount))
    }

    /// Calculates the swap coin balance of the wallet.
    /// Optionally takes in a list of UTXOs to reduce rpc call. If None is provided, the full list is fetched from core rpc.
    pub fn balance_swap_coins(
        &self,
        all_utxos: Option<&Vec<ListUnspentResultEntry>>,
    ) -> Result<Amount, WalletError> {
        Ok(self
            .list_swap_coin_utxo_spend_info(all_utxos)?
            .iter()
            .fold(Amount::ZERO, |sum, (utxo, _)| sum + utxo.amount))
    }

    /// Checks if the previous output (prevout) matches the cached contract in the wallet.
    ///
    /// This function is used in two scenarios:
    /// 1. When the maker has received the message `signsendercontracttx`.
    /// 2. When the maker receives the message `proofoffunding`.
    ///
    /// ## Cases when receiving `signsendercontracttx`:
    /// - Case 1: Previous output in cache doesn't have any contract => Ok
    /// - Case 2: Previous output has a contract, and it matches the given contract => Ok
    /// - Case 3: Previous output has a contract, but it doesn't match the given contract => Reject
    ///
    /// ## Cases when receiving `proofoffunding`:
    /// - Case 1: Previous output doesn't have an entry => Weird, how did they get a signature?
    /// - Case 2: Previous output has an entry that matches the contract => Ok
    /// - Case 3: Previous output has an entry that doesn't match the contract => Reject
    ///
    /// The two cases are mostly the same, except for Case 1 in `proofoffunding`, which shouldn't happen.
    pub fn does_prevout_match_cached_contract(
        &self,
        prevout: &OutPoint,
        contract_scriptpubkey: &Script,
    ) -> Result<bool, WalletError> {
        //let wallet_file_data = Wallet::load_wallet_file_data(&self.wallet_file_path[..])?;
        Ok(match self.store.prevout_to_contract_map.get(prevout) {
            Some(c) => c == contract_scriptpubkey,
            None => true,
        })
    }

    /// Dynamic address import count function. 10 for tests, 5000 for production.
    pub fn get_addrss_import_count(&self) -> u32 {
        if cfg!(feature = "integration-test") {
            10
        } else {
            5000
        }
    }

    /// Stores an entry into [`WalletStore`]'s prevout-to-contract map.
    /// If the prevout already existed with a contract script, this will update the existing contract.
    pub fn cache_prevout_to_contract(
        &mut self,
        prevout: OutPoint,
        contract: ScriptBuf,
    ) -> Result<(), WalletError> {
        if let Some(contract) = self.store.prevout_to_contract_map.insert(prevout, contract) {
            log::warn!(
                "Prevout to Contract map updated.\nExisting Contract: {}",
                contract
            );
        }
        Ok(())
    }

    //pub fn get_recovery_phrase_from_file()

    /// Wallet descriptors are derivable. Currently only supports two KeychainKind. Internal and External.
    fn get_wallet_descriptors(&self) -> Result<HashMap<KeychainKind, String>, WalletError> {
        let secp = Secp256k1::new();
        let wallet_xpub = Xpub::from_priv(
            &secp,
            &self
                .store
                .master_key
                .derive_priv(
                    &secp,
                    &DerivationPath::from_str(HARDENDED_DERIVATION).unwrap(),
                )
                .unwrap(),
        );

        // Get descriptors for external and internal keychain. Other chains are not supported yet.
        let x = [KeychainKind::External, KeychainKind::Internal]
            .iter()
            .map(|keychain| {
                let descriptor_without_checksum =
                    format!("wpkh({}/{}/*)", wallet_xpub, keychain.index_num());
                let decriptor = format!(
                    "{}#{}",
                    descriptor_without_checksum,
                    calc_checksum(&descriptor_without_checksum).unwrap()
                );
                (*keychain, decriptor)
            })
            .collect::<HashMap<KeychainKind, String>>();

        Ok(x)
        //descriptors.map_err(|e| TeleportError::Rpc(e))
    }

    /// Checks if the addresses derived from the wallet descriptor is imported upto full index range.
    /// Returns the list of descriptors not imported yet
    /// Index range depend on [`WalletMode`].
    /// Normal => 5000
    /// Test => 6
    pub(super) fn get_unimported_wallet_desc(&self) -> Result<Vec<String>, WalletError> {
        let mut unimported = Vec::new();
        for (_, descriptor) in self.get_wallet_descriptors()? {
            let first_addr = self.rpc.derive_addresses(&descriptor, Some([0, 0]))?[0].clone();

            let last_index = self.get_addrss_import_count() - 1;
            let last_addr = self
                .rpc
                .derive_addresses(&descriptor, Some([last_index, last_index]))?[0]
                .clone();

            let first_addr_imported = self
                .rpc
                .get_address_info(&first_addr.assume_checked())?
                .is_watchonly
                .unwrap_or(false);
            let last_addr_imported = self
                .rpc
                .get_address_info(&last_addr.assume_checked())?
                .is_watchonly
                .unwrap_or(false);

            if !first_addr_imported || !last_addr_imported {
                unimported.push(descriptor);
            }
        }

        Ok(unimported)
    }

    /// Gets the external index from the wallet.
    pub fn get_external_index(&self) -> &u32 {
        &self.store.external_index
    }

    /// Core wallet label is the master XPub fingerint.
    pub fn get_core_wallet_label(&self) -> String {
        let secp = Secp256k1::new();
        let m_xpub = Xpub::from_priv(&secp, &self.store.master_key);
        m_xpub.fingerprint().to_string()
    }

    fn create_contract_scriptpubkey_outgoing_swapcoin_hashmap(
        &self,
    ) -> HashMap<ScriptBuf, &OutgoingSwapCoin> {
        self.store
            .outgoing_swapcoins
            .values()
            .map(|osc| {
                (
                    redeemscript_to_scriptpubkey(&osc.contract_redeemscript),
                    osc,
                )
            })
            .collect::<HashMap<_, _>>()
    }

    fn create_contract_scriptpubkey_incoming_swapcoin_hashmap(
        &self,
    ) -> HashMap<ScriptBuf, &IncomingSwapCoin> {
        self.store
            .incoming_swapcoins
            .values()
            .map(|isc| {
                (
                    redeemscript_to_scriptpubkey(&isc.contract_redeemscript),
                    isc,
                )
            })
            .collect::<HashMap<_, _>>()
    }

    /// Locks the fidelity and live_contract utxos which are not considered for spending from the wallet.
    pub fn lock_unspendable_utxos(&self) -> Result<(), WalletError> {
        self.rpc.unlock_unspent_all()?;

        let all_unspents = self
            .rpc
            .list_unspent(Some(0), Some(9999999), None, None, None)?;
        let utxos_to_lock = &all_unspents
            .into_iter()
            .filter(|u| self.check_descriptor_utxo_or_swap_coin(u).is_none())
            .map(|u| OutPoint {
                txid: u.txid,
                vout: u.vout,
            })
            .collect::<Vec<OutPoint>>();
        self.rpc.lock_unspent(utxos_to_lock)?;
        Ok(())
    }

    /// Checks if a UTXO belongs to fidelity bonds, and then returns corresponding UTXOSpendInfo
    fn check_if_fidelity(&self, utxo: &ListUnspentResultEntry) -> Option<UTXOSpendInfo> {
        self.store
            .fidelity_bond
            .iter()
            .find_map(|(i, (bond, _, _))| {
                if bond.script_pub_key() == utxo.script_pub_key
                    && bond.amount == utxo.amount.to_sat()
                {
                    Some(UTXOSpendInfo::FidelityBondCoin {
                        index: *i,
                        input_value: bond.amount,
                    })
                } else {
                    None
                }
            })
    }

    /// Checks if a UTXO belongs to live contracts, and then returns corresponding UTXOSpendInfo
    fn check_if_live_contract(&self, utxo: &ListUnspentResultEntry) -> Option<UTXOSpendInfo> {
        let (contract_scriptpubkeys_outgoing, contract_scriptpubkeys_incoming) = (
            self.create_contract_scriptpubkey_outgoing_swapcoin_hashmap(),
            self.create_contract_scriptpubkey_incoming_swapcoin_hashmap(),
        );

        if let Some(outgoing_swapcoin) = contract_scriptpubkeys_outgoing.get(&utxo.script_pub_key) {
            if utxo.confirmations >= outgoing_swapcoin.get_timelock().into() {
                return Some(UTXOSpendInfo::TimelockContract {
                    swapcoin_multisig_redeemscript: outgoing_swapcoin.get_multisig_redeemscript(),
                    input_value: utxo.amount.to_sat(),
                });
            }
        } else if let Some(incoming_swapcoin) =
            contract_scriptpubkeys_incoming.get(&utxo.script_pub_key)
        {
            if incoming_swapcoin.is_hash_preimage_known() && utxo.confirmations >= 1 {
                return Some(UTXOSpendInfo::HashlockContract {
                    swapcoin_multisig_redeemscript: incoming_swapcoin.get_multisig_redeemscript(),
                    input_value: utxo.amount.to_sat(),
                });
            }
        }
        None
    }

    /// Checks if a UTXO belongs to descriptor or swap coin, and then returns corresponding UTXOSpendInfo
    fn check_descriptor_utxo_or_swap_coin(
        &self,
        utxo: &ListUnspentResultEntry,
    ) -> Option<UTXOSpendInfo> {
        if let Some(descriptor) = &utxo.descriptor {
            // Descriptor logic here
            if let Some(ret) = get_hd_path_from_descriptor(descriptor) {
                //utxo is in a hd wallet
                let (fingerprint, addr_type, index) = ret;

                let secp = Secp256k1::new();
                let master_private_key = self
                    .store
                    .master_key
                    .derive_priv(
                        &secp,
                        &DerivationPath::from_str(HARDENDED_DERIVATION).unwrap(),
                    )
                    .unwrap();
                if fingerprint == master_private_key.fingerprint(&secp).to_string() {
                    return Some(UTXOSpendInfo::SeedCoin {
                        path: format!("m/{}/{}", addr_type, index),
                        input_value: utxo.amount.to_sat(),
                    });
                }
            } else {
                //utxo might be one of our swapcoins
                let found = self
                    .find_incoming_swapcoin(
                        utxo.witness_script
                            .as_ref()
                            .unwrap_or(&ScriptBuf::from(Vec::from_hex("").unwrap())),
                    )
                    .map_or(false, |sc| sc.other_privkey.is_some())
                    || self
                        .find_outgoing_swapcoin(
                            utxo.witness_script
                                .as_ref()
                                .unwrap_or(&ScriptBuf::from(Vec::from_hex("").unwrap())),
                        )
                        .map_or(false, |sc| sc.hash_preimage.is_some());
                if found {
                    return Some(UTXOSpendInfo::SwapCoin {
                        multisig_redeemscript: utxo.witness_script.as_ref().unwrap().clone(),
                    });
                }
            };
        }
        None
    }

    /// Returns a list of all UTXOs tracked by the wallet. Including fidelity, live_contracts and swap coins.
    pub fn get_all_utxo(&self) -> Result<Vec<ListUnspentResultEntry>, WalletError> {
        self.rpc.unlock_unspent_all()?;
        let all_utxos = self
            .rpc
            .list_unspent(Some(0), Some(9999999), None, None, None)?;
        Ok(all_utxos)
    }

    pub fn get_all_locked_utxo(&self) -> Result<Vec<ListUnspentResultEntry>, WalletError> {
        let all_utxos = self
            .rpc
            .list_unspent(Some(0), Some(9999999), None, None, None)?;
        Ok(all_utxos)
    }
    /// Returns a list all utxos with their spend info tracked by the wallet.
    /// Optionally takes in an Utxo list to reduce RPC calls. If None is given, the
    /// full list of utxo is fetched from core rpc.
    pub fn list_all_utxo_spend_info(
        &self,
        utxos: Option<&Vec<ListUnspentResultEntry>>,
    ) -> Result<Vec<(ListUnspentResultEntry, UTXOSpendInfo)>, WalletError> {
        let owned_utxo: Option<Vec<ListUnspentResultEntry>> = if utxos.is_none() {
            Some(self.get_all_utxo()?)
        } else {
            None
        };

        let all_utxos = utxos.unwrap_or_else(|| owned_utxo.as_ref().unwrap());

        let processed_utxos = all_utxos
            .iter()
            .filter_map(|utxo| {
                let mut spend_info = self.check_if_fidelity(utxo);
                if spend_info.is_none() {
                    spend_info = self.check_if_live_contract(utxo);
                }
                if spend_info.is_none() {
                    spend_info = self.check_descriptor_utxo_or_swap_coin(utxo);
                }
                spend_info.map(|info| (utxo.clone(), info))
            })
            .collect::<Vec<(ListUnspentResultEntry, UTXOSpendInfo)>>();

        Ok(processed_utxos)
    }

    /// Lists live contract UTXOs along with their [UTXOSpendInfo].
    pub fn list_live_contract_spend_info(
        &self,
        all_utxos: Option<&Vec<ListUnspentResultEntry>>,
    ) -> Result<Vec<(ListUnspentResultEntry, UTXOSpendInfo)>, WalletError> {
        let all_valid_utxo = self.list_all_utxo_spend_info(all_utxos)?;
        let filtered_utxos: Vec<_> = all_valid_utxo
            .iter()
            .filter(|x| {
                matches!(x.1, UTXOSpendInfo::HashlockContract { .. })
                    || matches!(x.1, UTXOSpendInfo::TimelockContract { .. })
            })
            .cloned()
            .collect();
        Ok(filtered_utxos)
    }

    /// Lists fidelity UTXOs along with their [UTXOSpendInfo].
    pub fn list_fidelity_spend_info(
        &self,
        all_utxos: Option<&Vec<ListUnspentResultEntry>>,
    ) -> Result<Vec<(ListUnspentResultEntry, UTXOSpendInfo)>, WalletError> {
        let all_valid_utxo = self.list_all_utxo_spend_info(all_utxos)?;
        let filtered_utxos: Vec<_> = all_valid_utxo
            .iter()
            .filter(|x| matches!(x.1, UTXOSpendInfo::FidelityBondCoin { .. }))
            .cloned()
            .collect();
        Ok(filtered_utxos)
    }

    /// Lists descriptor UTXOs along with their [UTXOSpendInfo].
    pub fn list_descriptor_utxo_spend_info(
        &self,
        all_utxos: Option<&Vec<ListUnspentResultEntry>>,
    ) -> Result<Vec<(ListUnspentResultEntry, UTXOSpendInfo)>, WalletError> {
        let all_valid_utxo = self.list_all_utxo_spend_info(all_utxos)?;
        let filtered_utxos: Vec<_> = all_valid_utxo
            .iter()
            .filter(|x| matches!(x.1, UTXOSpendInfo::SeedCoin { .. }))
            .cloned()
            .collect();
        Ok(filtered_utxos)
    }

    /// Lists swap coin UTXOs along with their [UTXOSpendInfo].
    pub fn list_swap_coin_utxo_spend_info(
        &self,
        all_utxos: Option<&Vec<ListUnspentResultEntry>>,
    ) -> Result<Vec<(ListUnspentResultEntry, UTXOSpendInfo)>, WalletError> {
        let all_valid_utxo = self.list_all_utxo_spend_info(all_utxos)?;
        let filtered_utxos: Vec<_> = all_valid_utxo
            .iter()
            .filter(|x| matches!(x.1, UTXOSpendInfo::SwapCoin { .. }))
            .cloned()
            .collect();
        Ok(filtered_utxos)
    }

    /// Finds incomplete coin swaps in the wallet.
    pub fn find_incomplete_coinswaps(
        &self,
    ) -> Result<HashMap<Hash160, SwapCoinsInfo>, WalletError> {
        self.rpc.unlock_unspent_all()?;

        let completed_coinswap_hashvalues = self
            .store
            .incoming_swapcoins
            .values()
            .filter(|sc| sc.other_privkey.is_some())
            .map(|sc| sc.get_hashvalue())
            .collect::<HashSet<Hash160>>();

        let mut incomplete_swapcoin_groups = HashMap::<Hash160, SwapCoinsInfo>::new();
        let get_hashvalue = |s: &dyn SwapCoin| {
            let swapcoin_hashvalue = s.get_hashvalue();
            if completed_coinswap_hashvalues.contains(&swapcoin_hashvalue) {
                return None;
            }
            Some(swapcoin_hashvalue)
        };
        for utxo in self
            .rpc
            .list_unspent(Some(0), Some(9999999), None, None, None)?
        {
            if utxo.descriptor.is_none() {
                continue;
            }
            let multisig_redeemscript = if let Some(rs) = utxo.witness_script.as_ref() {
                rs
            } else {
                continue;
            };
            if let Some(s) = self.find_incoming_swapcoin(multisig_redeemscript) {
                if let Some(swapcoin_hashvalue) = get_hashvalue(s) {
                    incomplete_swapcoin_groups
                        .entry(swapcoin_hashvalue)
                        .or_insert((
                            Vec::<(&IncomingSwapCoin, ListUnspentResultEntry)>::new(),
                            Vec::<(&OutgoingSwapCoin, ListUnspentResultEntry)>::new(),
                        ))
                        .0
                        .push((s, utxo));
                }
            } else if let Some(s) = self.find_outgoing_swapcoin(multisig_redeemscript) {
                if let Some(swapcoin_hashvalue) = get_hashvalue(s) {
                    incomplete_swapcoin_groups
                        .entry(swapcoin_hashvalue)
                        .or_insert((
                            Vec::<(&IncomingSwapCoin, ListUnspentResultEntry)>::new(),
                            Vec::<(&OutgoingSwapCoin, ListUnspentResultEntry)>::new(),
                        ))
                        .1
                        .push((s, utxo));
                }
            } else {
                continue;
            };
        }
        Ok(incomplete_swapcoin_groups)
    }

    /// A simplification of `find_incomplete_coinswaps` function
    pub fn find_unfinished_swapcoins(&self) -> (Vec<IncomingSwapCoin>, Vec<OutgoingSwapCoin>) {
        let unfinished_incomins = self
            .store
            .incoming_swapcoins
            .iter()
            .filter_map(|(_, ic)| {
                if ic.other_privkey.is_none() {
                    Some(ic.clone())
                } else {
                    None
                }
            })
            .collect::<Vec<_>>();
        let unfinished_outgoings = self
            .store
            .outgoing_swapcoins
            .iter()
            .filter_map(|(_, oc)| {
                if oc.hash_preimage.is_none() {
                    Some(oc.clone())
                } else {
                    None
                }
            })
            .collect::<Vec<_>>();

        (unfinished_incomins, unfinished_outgoings)
    }

    /// Finds live contract unspent outputs in the wallet.
    // live contract refers to a contract tx which has been broadcast
    // i.e. where there are UTXOs protected by contract_redeemscript's that we know about
    pub fn find_live_contract_unspents(&self) -> Result<SwapCoinsInfo, WalletError> {
        // populate hashmaps where key is contract scriptpubkey and value is the swapcoin
        let contract_scriptpubkeys_incoming_swapcoins =
            self.create_contract_scriptpubkey_incoming_swapcoin_hashmap();
        let contract_scriptpubkeys_outgoing_swapcoins =
            self.create_contract_scriptpubkey_outgoing_swapcoin_hashmap();

        self.rpc.unlock_unspent_all()?;
        let listunspent = self
            .rpc
            .list_unspent(Some(0), Some(9999999), None, None, None)?;

        let (incoming_swapcoins_utxos, outgoing_swapcoins_utxos): (Vec<_>, Vec<_>) = listunspent
            .iter()
            .map(|u| {
                (
                    contract_scriptpubkeys_incoming_swapcoins.get(&u.script_pub_key),
                    contract_scriptpubkeys_outgoing_swapcoins.get(&u.script_pub_key),
                    u,
                )
            })
            .filter(|isc_osc_u| (isc_osc_u.0.is_some() || isc_osc_u.1.is_some()))
            .partition(|isc_osc_u| isc_osc_u.0.is_some());

        Ok((
            incoming_swapcoins_utxos
                .iter()
                .map(|isc_osc_u| (*isc_osc_u.0.unwrap(), isc_osc_u.2.clone()))
                .collect::<Vec<(&IncomingSwapCoin, ListUnspentResultEntry)>>(),
            outgoing_swapcoins_utxos
                .iter()
                .map(|isc_osc_u| (*isc_osc_u.1.unwrap(), isc_osc_u.2.clone()))
                .collect::<Vec<(&OutgoingSwapCoin, ListUnspentResultEntry)>>(),
        ))
    }

    /// Finds the next unused index in the HD keychain.
    pub(super) fn find_hd_next_index(&self, keychain: KeychainKind) -> Result<u32, WalletError> {
        let mut max_index: i32 = -1;
        let all_utxos = self.get_all_utxo()?;
        let mut utxos = self.list_descriptor_utxo_spend_info(Some(&all_utxos))?;
        let mut swap_coin_utxo = self.list_swap_coin_utxo_spend_info(Some(&all_utxos))?;
        utxos.append(&mut swap_coin_utxo);

        for (utxo, _) in utxos {
            if utxo.descriptor.is_none() {
                continue;
            }
            let descriptor = utxo.descriptor.expect("its not none");
            let ret = get_hd_path_from_descriptor(&descriptor);
            if ret.is_none() {
                continue;
            }
            let (_, addr_type, index) = ret.expect("its not none");
            if addr_type != keychain.index_num() {
                continue;
            }
            max_index = std::cmp::max(max_index, index);
        }
        Ok((max_index + 1) as u32)
    }

    /// Gets the next external address from the HD keychain.
    pub fn get_next_external_address(&mut self) -> Result<Address, WalletError> {
        let descriptors = self.get_wallet_descriptors()?;
        let receive_branch_descriptor = descriptors
            .get(&KeychainKind::External)
            .expect("external keychain expected");
        let receive_address = self.rpc.derive_addresses(
            receive_branch_descriptor,
            Some([self.store.external_index, self.store.external_index]),
        )?[0]
            .clone();
        self.update_external_index(self.store.external_index + 1)?;
        Ok(receive_address.assume_checked())
    }

    /// Gets the next internal addresses from the HD keychain.
    pub fn get_next_internal_addresses(&self, count: u32) -> Result<Vec<Address>, WalletError> {
        let next_change_addr_index = self.find_hd_next_index(KeychainKind::Internal)?;
        let descriptors = self.get_wallet_descriptors()?;
        let change_branch_descriptor = descriptors
            .get(&KeychainKind::Internal)
            .expect("Internal Keychain expected");
        let addresses = self.rpc.derive_addresses(
            change_branch_descriptor,
            Some([next_change_addr_index, next_change_addr_index + count]),
        )?;

        Ok(addresses
            .into_iter()
            .map(|addrs| addrs.assume_checked())
            .collect())
    }

    /// Refreshes the offer maximum size cache based on the current wallet's unspent transaction outputs (UTXOs).
    pub fn refresh_offer_maxsize_cache(&mut self) -> Result<(), WalletError> {
        let all_utxos = self.get_all_utxo()?;
        let mut utxos = self.list_descriptor_utxo_spend_info(Some(&all_utxos))?;
        let mut swap_coin_utxo = self.list_swap_coin_utxo_spend_info(Some(&all_utxos))?;
        utxos.append(&mut swap_coin_utxo);
        let balance: Amount = utxos.iter().fold(Amount::ZERO, |acc, u| acc + u.0.amount);
        self.store.offer_maxsize = balance.to_sat();
        Ok(())
    }

    /// Gets the offer maximum size from the cached value.
    pub fn get_offer_maxsize(&self) -> u64 {
        self.store.offer_maxsize
    }

    /// Gets a tweakable key pair from the master key of the wallet.
    pub fn get_tweakable_keypair(&self) -> (SecretKey, PublicKey) {
        let secp = Secp256k1::new();
        let privkey = self
            .store
            .master_key
            .derive_priv(&secp, &[ChildNumber::from_hardened_idx(0).unwrap()])
            .unwrap()
            .private_key;

        let public_key = PublicKey {
            compressed: true,
            inner: privkey.public_key(&secp),
        };
        (privkey, public_key)
    }

    /// Signs a transaction corresponding to the provided UTXO spend information.
    pub fn sign_transaction(
        &self,
        tx: &mut Transaction,
        inputs_info: impl Iterator<Item = UTXOSpendInfo>,
    ) -> Result<(), WalletError> {
        let secp = Secp256k1::new();
        let master_private_key = self
            .store
            .master_key
            .derive_priv(
                &secp,
                &DerivationPath::from_str(HARDENDED_DERIVATION).unwrap(),
            )
            .unwrap();
        let tx_clone = tx.clone();

        for (ix, (input, input_info)) in tx.input.iter_mut().zip(inputs_info).enumerate() {
            match input_info {
                UTXOSpendInfo::SwapCoin {
                    multisig_redeemscript,
                } => {
                    self.find_incoming_swapcoin(&multisig_redeemscript)
                        .unwrap()
                        .sign_transaction_input(ix, &tx_clone, input, &multisig_redeemscript)
                        .unwrap();
                }
                UTXOSpendInfo::SeedCoin { path, input_value } => {
                    let privkey = master_private_key
                        .derive_priv(&secp, &DerivationPath::from_str(&path).unwrap())
                        .unwrap()
                        .private_key;
                    let pubkey = PublicKey {
                        compressed: true,
                        inner: privkey.public_key(&secp),
                    };
                    let scriptcode = ScriptBuf::new_p2wpkh(&pubkey.wpubkey_hash().unwrap());
                    let sighash = SighashCache::new(&tx_clone)
                        .p2wpkh_signature_hash(
                            ix,
                            &scriptcode,
                            Amount::from_sat(input_value),
                            EcdsaSighashType::All,
                        )
                        .unwrap();
                    //use low-R value signatures for privacy
                    //https://en.bitcoin.it/wiki/Privacy#Wallet_fingerprinting
                    let signature = secp.sign_ecdsa_low_r(
                        &secp256k1::Message::from_digest_slice(&sighash[..]).unwrap(),
                        &privkey,
                    );
                    let mut sig_serialised = signature.serialize_der().to_vec();
                    sig_serialised.push(EcdsaSighashType::All as u8);
                    input.witness.push(sig_serialised);
                    input.witness.push(pubkey.to_bytes());
                }
                UTXOSpendInfo::TimelockContract {
                    swapcoin_multisig_redeemscript,
                    input_value,
                } => self
                    .find_outgoing_swapcoin(&swapcoin_multisig_redeemscript)
                    .unwrap()
                    .sign_timelocked_transaction_input(ix, &tx_clone, input, input_value)
                    .unwrap(),
                UTXOSpendInfo::HashlockContract {
                    swapcoin_multisig_redeemscript,
                    input_value,
                } => self
                    .find_incoming_swapcoin(&swapcoin_multisig_redeemscript)
                    .unwrap()
                    .sign_hashlocked_transaction_input(ix, &tx_clone, input, input_value)
                    .unwrap(),
                UTXOSpendInfo::FidelityBondCoin { index, input_value } => {
                    let privkey = self.get_fidelity_keypair(index)?.secret_key();
                    let redeemscript = self.get_fidelity_reedemscript(index)?;
                    let sighash = SighashCache::new(&tx_clone)
                        .p2wsh_signature_hash(
                            ix,
                            &redeemscript,
                            Amount::from_sat(input_value),
                            EcdsaSighashType::All,
                        )
                        .unwrap();
                    let sig = secp.sign_ecdsa(
                        &secp256k1::Message::from_digest_slice(&sighash[..]).unwrap(),
                        &privkey,
                    );

                    let mut sig_serialised = sig.serialize_der().to_vec();
                    sig_serialised.push(EcdsaSighashType::All as u8);
                    input.witness.push(sig_serialised);
                    input.witness.push(redeemscript.as_bytes());
                }
            }
        }
        Ok(())
    }

    pub fn coin_select(
        &self,
        amount: Amount,
    ) -> Result<Vec<(ListUnspentResultEntry, UTXOSpendInfo)>, WalletError> {
        let all_utxos = self.get_all_locked_utxo()?;

        let mut seed_coin_utxo = self.list_descriptor_utxo_spend_info(Some(&all_utxos))?;
        let mut swap_coin_utxo = self.list_swap_coin_utxo_spend_info(Some(&all_utxos))?;
        seed_coin_utxo.append(&mut swap_coin_utxo);

        // Fetch utxos, filter out existing fidelity coins
        let mut unspents = seed_coin_utxo
            .into_iter()
            .filter(|(_, spend_info)| !matches!(spend_info, UTXOSpendInfo::FidelityBondCoin { .. }))
            .collect::<Vec<_>>();

        unspents.sort_by(|a, b| b.0.amount.cmp(&a.0.amount));

        let mut selected_utxo = Vec::new();
        let mut remaining = amount;

        // the simplest largest first coinselection.
        for unspent in unspents {
            if remaining.checked_sub(unspent.0.amount).is_none() {
                selected_utxo.push(unspent);
                break;
            } else {
                remaining -= unspent.0.amount;
                selected_utxo.push(unspent);
            }
        }
        Ok(selected_utxo)
    }

    pub fn get_utxo(
        &self,
        (txid, vout): (Txid, u32),
    ) -> Result<Option<UTXOSpendInfo>, WalletError> {
        let all_utxos = self.get_all_utxo()?;

        let mut seed_coin_utxo = self.list_descriptor_utxo_spend_info(Some(&all_utxos))?;
        let mut swap_coin_utxo = self.list_swap_coin_utxo_spend_info(Some(&all_utxos))?;
        seed_coin_utxo.append(&mut swap_coin_utxo);

        for utxo in seed_coin_utxo {
            if utxo.0.txid == txid && utxo.0.vout == vout {
                return Ok(Some(utxo.1));
            }
        }

        Ok(None)
    }

    fn create_and_import_coinswap_address(
        &mut self,
        other_pubkey: &PublicKey,
    ) -> (Address, SecretKey) {
        let (my_pubkey, my_privkey) = generate_keypair();

        let descriptor = self
            .rpc
            .get_descriptor_info(&format!(
                "wsh(sortedmulti(2,{},{}))",
                my_pubkey, other_pubkey
            ))
            .unwrap()
            .descriptor;
        self.import_descriptors(&[descriptor.clone()], None)
            .unwrap();

        //redeemscript and descriptor show up in `getaddressinfo` only after
        // the address gets outputs on it-
        (
            //TODO should completely avoid derive_addresses
            //because its slower and provides no benefit over using rust-bitcoin
            self.rpc.derive_addresses(&descriptor[..], None).unwrap()[0]
                .clone()
                .assume_checked(),
            my_privkey,
        )
    }

    /// Initialize a Coinswap with the Other party.
    /// Returns, the Funding Transactions, [`OutgoingSwapCoin`]s and the Total Miner fees.
    pub fn initalize_coinswap(
        &mut self,
        total_coinswap_amount: u64,
        other_multisig_pubkeys: &[PublicKey],
        hashlock_pubkeys: &[PublicKey],
        hashvalue: Hash160,
        locktime: u16,
        fee_rate: u64,
    ) -> Result<(Vec<Transaction>, Vec<OutgoingSwapCoin>, u64), WalletError> {
        let (coinswap_addresses, my_multisig_privkeys): (Vec<_>, Vec<_>) = other_multisig_pubkeys
            .iter()
            .map(|other_key| self.create_and_import_coinswap_address(other_key))
            .unzip();

        let create_funding_txes_result =
            self.create_funding_txes(total_coinswap_amount, &coinswap_addresses, fee_rate)?;
        //for sweeping there would be another function, probably
        //probably have an enum called something like SendAmount which can be
        // an integer but also can be Sweep

        //TODO: implement the idea where a maker will send its own privkey back to the
        //taker in this situation, so if a taker gets their own funding txes mined
        //but it turns out the maker cant fulfil the coinswap, then the taker gets both
        //privkeys, so it can try again without wasting any time and only a bit of miner fees

        let mut outgoing_swapcoins = Vec::<OutgoingSwapCoin>::new();
        for (
            (((my_funding_tx, &utxo_index), &my_multisig_privkey), &other_multisig_pubkey),
            hashlock_pubkey,
        ) in create_funding_txes_result
            .funding_txes
            .iter()
            .zip(create_funding_txes_result.payment_output_positions.iter())
            .zip(my_multisig_privkeys.iter())
            .zip(other_multisig_pubkeys.iter())
            .zip(hashlock_pubkeys.iter())
        {
            let (timelock_pubkey, timelock_privkey) = generate_keypair();
            let contract_redeemscript = contract::create_contract_redeemscript(
                hashlock_pubkey,
                &timelock_pubkey,
                &hashvalue,
                &locktime,
            );
            let funding_amount = my_funding_tx.output[utxo_index as usize].value;
            let my_senders_contract_tx = contract::create_senders_contract_tx(
                OutPoint {
                    txid: my_funding_tx.compute_txid(),
                    vout: utxo_index,
                },
                funding_amount.to_sat(),
                &contract_redeemscript,
            );

            // self.import_wallet_contract_redeemscript(&contract_redeemscript)?;
            outgoing_swapcoins.push(OutgoingSwapCoin::new(
                my_multisig_privkey,
                other_multisig_pubkey,
                my_senders_contract_tx,
                contract_redeemscript,
                timelock_privkey,
                funding_amount.to_sat(),
            ));
        }

        Ok((
            create_funding_txes_result.funding_txes,
            outgoing_swapcoins,
            create_funding_txes_result.total_miner_fee,
        ))
    }

    /// Imports a watch-only redeem script into the wallet.
    pub fn import_watchonly_redeemscript(
        &self,
        redeemscript: &ScriptBuf,
    ) -> Result<(), WalletError> {
        let spk = redeemscript_to_scriptpubkey(redeemscript);
        let descriptor = self
            .rpc
            .get_descriptor_info(&format!("raw({:x})", spk))
            .unwrap()
            .descriptor;
        self.import_descriptors(&[descriptor], Some(WATCH_ONLY_SWAPCOIN_LABEL.to_string()))
    }

    pub fn descriptors_to_import(&self) -> Result<Vec<String>, WalletError> {
        let mut descriptors_to_import = Vec::new();

        descriptors_to_import.extend(self.get_unimported_wallet_desc()?);

        descriptors_to_import.extend(
            self.store
                .incoming_swapcoins
                .values()
                .map(|sc| {
                    let descriptor_without_checksum = format!(
                        "wsh(sortedmulti(2,{},{}))",
                        sc.get_other_pubkey(),
                        sc.get_my_pubkey()
                    );
                    format!(
                        "{}#{}",
                        descriptor_without_checksum,
                        calc_checksum(&descriptor_without_checksum).unwrap()
                    )
                })
                .collect::<Vec<String>>(),
        );

        descriptors_to_import.extend(
            self.store
                .outgoing_swapcoins
                .values()
                .map(|sc| {
                    let descriptor_without_checksum = format!(
                        "wsh(sortedmulti(2,{},{}))",
                        sc.get_other_pubkey(),
                        sc.get_my_pubkey()
                    );
                    format!(
                        "{}#{}",
                        descriptor_without_checksum,
                        calc_checksum(&descriptor_without_checksum).unwrap()
                    )
                })
                .collect::<Vec<String>>(),
        );

        descriptors_to_import.extend(
            self.store
                .incoming_swapcoins
                .values()
                .map(|sc| {
                    let contract_spk = redeemscript_to_scriptpubkey(&sc.contract_redeemscript);
                    let descriptor_without_checksum = format!("raw({:x})", contract_spk);
                    format!(
                        "{}#{}",
                        descriptor_without_checksum,
                        calc_checksum(&descriptor_without_checksum).unwrap()
                    )
                })
                .collect::<Vec<_>>(),
        );
        descriptors_to_import.extend(
            self.store
                .outgoing_swapcoins
                .values()
                .map(|sc| {
                    let contract_spk = redeemscript_to_scriptpubkey(&sc.contract_redeemscript);
                    let descriptor_without_checksum = format!("raw({:x})", contract_spk);
                    format!(
                        "{}#{}",
                        descriptor_without_checksum,
                        calc_checksum(&descriptor_without_checksum).unwrap()
                    )
                })
                .collect::<Vec<_>>(),
        );

        descriptors_to_import.extend(self.store.fidelity_bond.iter().map(|(_, (_, spk, _))| {
            let descriptor_without_checksum = format!("raw({:x})", spk);
            format!(
                "{}#{}",
                descriptor_without_checksum,
                calc_checksum(&descriptor_without_checksum).unwrap()
            )
        }));

        Ok(descriptors_to_import)
    }
}

//______________________WALLET/FUNDING.rs_______________________________________________________

#[derive(Debug)]
pub struct CreateFundingTxesResult {
    pub funding_txes: Vec<Transaction>,
    pub payment_output_positions: Vec<u32>,
    pub total_miner_fee: u64,
}

impl Wallet {
    // Attempts to create the funding transactions.
    /// Returns Ok(None) if there was no error but the wallet was unable to create funding txes
    pub fn create_funding_txes(
        &self,
        coinswap_amount: u64,
        destinations: &[Address],
        fee_rate: u64,
    ) -> Result<CreateFundingTxesResult, WalletError> {
        let ret = self.create_funding_txes_random_amounts(coinswap_amount, destinations, fee_rate);
        if ret.is_ok() {
            log::info!(target: "wallet", "created funding txes with random amounts");
            return ret;
        }

        let ret = self.create_funding_txes_utxo_max_sends(coinswap_amount, destinations, fee_rate);
        if ret.is_ok() {
            log::info!(target: "wallet", "created funding txes with fully-spending utxos");
            return ret;
        }

        let ret =
            self.create_funding_txes_use_biggest_utxos(coinswap_amount, destinations, fee_rate);
        if ret.is_ok() {
            log::info!(target: "wallet", "created funding txes with using the biggest utxos");
            return ret;
        }

        log::info!(target: "wallet", "failed to create funding txes with any method");
        ret
    }

    fn generate_amount_fractions_without_correction(
        count: usize,
        total_amount: u64,
        lower_limit: u64,
    ) -> Result<Vec<f32>, WalletError> {
        for _ in 0..100000 {
            let mut knives = (1..count)
                .map(|_| (OsRng.next_u32() as f32) / (u32::MAX as f32))
                .collect::<Vec<f32>>();
            knives.sort_by(|a, b| b.partial_cmp(a).unwrap_or(std::cmp::Ordering::Equal));

            let mut fractions = Vec::<f32>::new();
            let mut last: f32 = 1.0;
            for k in knives {
                fractions.push(last - k);
                last = k;
            }
            fractions.push(last);

            if fractions
                .iter()
                .all(|f| *f * (total_amount as f32) > (lower_limit as f32))
            {
                return Ok(fractions);
            }
        }
        Err(WalletError::Protocol(
            "Unable to generate amount fractions, probably amount too small".to_string(),
        ))
    }

    pub fn generate_amount_fractions(
        count: usize,
        total_amount: u64,
    ) -> Result<Vec<u64>, WalletError> {
        let mut output_values = Wallet::generate_amount_fractions_without_correction(
            count,
            total_amount,
            5000, //use 5000 satoshi as the lower limit for now
                  //there should always be enough to pay miner fees
        )?
        .iter()
        .map(|f| (*f * (total_amount as f32)) as u64)
        .collect::<Vec<u64>>();

        //rounding errors mean usually 1 or 2 satoshis are lost, add them back

        //this calculation works like this:
        //o = [a, b, c, ...]             | list of output values
        //t = coinswap amount            | total desired value
        //a' <-- a + (t - (a+b+c+...))   | assign new first output value
        //a' <-- a + (t -a-b-c-...)      | rearrange
        //a' <-- t - b - c -...          |
        *output_values.first_mut().unwrap() =
            total_amount - output_values.iter().skip(1).sum::<u64>();
        assert_eq!(output_values.iter().sum::<u64>(), total_amount);

        Ok(output_values)
    }

    /// This function creates funding txes by
    /// Randomly generating some satoshi amounts and send them into
    /// walletcreatefundedpsbt to create txes that create change
    fn create_funding_txes_random_amounts(
        &self,
        coinswap_amount: u64,
        destinations: &[Address],
        fee_rate: u64,
    ) -> Result<CreateFundingTxesResult, WalletError> {
        let change_addresses = self.get_next_internal_addresses(destinations.len() as u32)?;

        let output_values = Wallet::generate_amount_fractions(destinations.len(), coinswap_amount)?;

        self.lock_unspendable_utxos()?;

        let mut funding_txes = Vec::<Transaction>::new();
        let mut payment_output_positions = Vec::<u32>::new();
        let mut total_miner_fee = 0;
        for ((address, &output_value), change_address) in destinations
            .iter()
            .zip(output_values.iter())
            .zip(change_addresses.iter())
        {
            let mut outputs = HashMap::<String, Amount>::new();
            outputs.insert(address.to_string(), Amount::from_sat(output_value));

            let fee = Amount::from_sat(fee_rate);
            let remaining = Amount::from_sat(output_value);
            let selected_utxo = self.coin_select(remaining)?;
            let total_input_amount = selected_utxo.iter().fold(Amount::ZERO, |acc, (unspet, _)| {
                acc.checked_add(unspet.amount)
                    .expect("Amount sum overflowed")
            });
            let change_amount = total_input_amount.checked_sub(remaining + fee);
            let mut tx_outs = vec![TxOut {
                value: Amount::from_sat(output_value),
                script_pubkey: address.script_pubkey(),
            }];

            if let Some(change) = change_amount {
                tx_outs.push(TxOut {
                    value: change,
                    script_pubkey: change_address.script_pubkey(),
                });
            }
            let tx_inputs = selected_utxo
                .iter()
                .map(|(unspent, _)| TxIn {
                    previous_output: OutPoint::new(unspent.txid, unspent.vout),
                    sequence: Sequence(0),
                    witness: Witness::new(),
                    script_sig: ScriptBuf::new(),
                })
                .collect::<Vec<_>>();
            let mut funding_tx = Transaction {
                input: tx_inputs,
                output: tx_outs,
                lock_time: LockTime::ZERO,
                version: Version::TWO,
            };
            let mut input_info = selected_utxo
                .iter()
                .map(|(_, spend_info)| spend_info.clone());
            self.sign_transaction(&mut funding_tx, &mut input_info)?;

            self.rpc.lock_unspent(
                &funding_tx
                    .input
                    .iter()
                    .map(|vin| vin.previous_output)
                    .collect::<Vec<OutPoint>>(),
            )?;

            let payment_pos = 0;

            funding_txes.push(funding_tx);
            payment_output_positions.push(payment_pos);
            total_miner_fee += fee_rate;
        }

        Ok(CreateFundingTxesResult {
            funding_txes,
            payment_output_positions,
            total_miner_fee,
        })
    }

    fn create_mostly_sweep_txes_with_one_tx_having_change(
        &self,
        coinswap_amount: u64,
        destinations: &[Address],
        fee_rate: u64,
        change_address: &Address,
        utxos: &mut dyn Iterator<Item = (Txid, u32, u64)>, //utxos item is (txid, vout, value)
                                                           //utxos should be sorted by size, largest first
    ) -> Result<CreateFundingTxesResult, WalletError> {
        let mut funding_txes = Vec::<Transaction>::new();
        let mut payment_output_positions = Vec::<u32>::new();
        let mut total_miner_fee = 0;

        let mut leftover_coinswap_amount = coinswap_amount;
        let mut destinations_iter = destinations.iter();
        let first_tx_input = utxos.next().unwrap();

        for _ in 0..destinations.len() - 2 {
            let (txid, vout, value) = utxos.next().unwrap();

            let mut outputs = HashMap::<&Address, u64>::new();
            outputs.insert(destinations_iter.next().unwrap(), value);
            let tx_inputs = vec![TxIn {
                previous_output: OutPoint::new(txid, vout),
                sequence: Sequence(0),
                witness: Witness::new(),
                script_sig: ScriptBuf::new(),
            }];
            let mut input_info = iter::once(self.get_utxo((txid, vout))?.unwrap());

            let mut tx_outs = Vec::new();
            for (address, value) in outputs {
                tx_outs.push(TxOut {
                    value: Amount::from_sat(value),
                    script_pubkey: address.script_pubkey(),
                });
            }
            let mut funding_tx = Transaction {
                input: tx_inputs,
                output: tx_outs,
                lock_time: LockTime::ZERO,
                version: Version::TWO,
            };
            self.sign_transaction(&mut funding_tx, &mut input_info)?;

            leftover_coinswap_amount -= funding_tx.output[0].value.to_sat();

            total_miner_fee += fee_rate;

            funding_txes.push(funding_tx);
            payment_output_positions.push(0);
        }
        let mut tx_inputs = Vec::new();
        let mut input_info = Vec::new();
        let (_leftover_inputs, leftover_inputs_values): (Vec<_>, Vec<_>) = utxos
            .map(|(txid, vout, value)| {
                tx_inputs.push(TxIn {
                    previous_output: OutPoint::new(txid, vout),
                    sequence: Sequence(0),
                    witness: Witness::new(),
                    script_sig: ScriptBuf::new(),
                });
                input_info.push(self.get_utxo((txid, vout)).unwrap().unwrap());
                (
                    CreateRawTransactionInput {
                        txid,
                        vout,
                        sequence: None,
                    },
                    value,
                )
            })
            .unzip();
        let mut outputs = HashMap::<&Address, u64>::new();
        outputs.insert(
            destinations_iter.next().unwrap(),
            leftover_inputs_values.iter().sum::<u64>(),
        );
        let mut tx_outs = Vec::new();
        for (address, value) in outputs {
            tx_outs.push(TxOut {
                value: Amount::from_sat(value),
                script_pubkey: address.script_pubkey(),
            });
        }
        let mut funding_tx = Transaction {
            input: tx_inputs,
            output: tx_outs,
            lock_time: LockTime::ZERO,
            version: Version::TWO,
        };
        let mut info = input_info.iter().cloned();
        self.sign_transaction(&mut funding_tx, &mut info)?;

        leftover_coinswap_amount -= funding_tx.output[0].value.to_sat();

        total_miner_fee += fee_rate;

        funding_txes.push(funding_tx);
        payment_output_positions.push(0);

        let (first_txid, first_vout, first_value) = first_tx_input;
        let mut outputs = HashMap::<&Address, u64>::new();
        outputs.insert(destinations_iter.next().unwrap(), leftover_coinswap_amount);

        tx_inputs = Vec::new();
        tx_outs = Vec::new();
        let mut change_amount = first_value;
        tx_inputs.push(TxIn {
            previous_output: OutPoint::new(first_txid, first_vout),
            sequence: Sequence(0),
            witness: Witness::new(),
            script_sig: ScriptBuf::new(),
        });
        for (address, value) in outputs {
            change_amount -= value;
            tx_outs.push(TxOut {
                value: Amount::from_sat(value),
                script_pubkey: address.script_pubkey(),
            });
        }
        tx_outs.push(TxOut {
            value: Amount::from_sat(change_amount),
            script_pubkey: change_address.script_pubkey(),
        });
        let mut funding_tx = Transaction {
            input: tx_inputs,
            output: tx_outs,
            lock_time: LockTime::ZERO,
            version: Version::TWO,
        };
        let mut info = iter::once(self.get_utxo((first_txid, first_vout))?.unwrap());
        self.sign_transaction(&mut funding_tx, &mut info)?;

        total_miner_fee += fee_rate;

        funding_txes.push(funding_tx);
        payment_output_positions.push(1);

        Ok(CreateFundingTxesResult {
            funding_txes,
            payment_output_positions,
            total_miner_fee,
        })
    }

    fn create_funding_txes_utxo_max_sends(
        &self,
        coinswap_amount: u64,
        destinations: &[Address],
        fee_rate: u64,
    ) -> Result<CreateFundingTxesResult, WalletError> {
        //this function creates funding txes by
        //using walletcreatefundedpsbt for the total amount, and if
        //the number if inputs UTXOs is >number_of_txes then split those inputs into groups
        //across multiple transactions

        let mut outputs = HashMap::<&Address, u64>::new();
        outputs.insert(&destinations[0], coinswap_amount);
        let change_address = self.get_next_internal_addresses(1)?[0].clone();

        self.lock_unspendable_utxos()?;

        let fee = Amount::from_sat(1000);

        let remaining = Amount::from_sat(coinswap_amount);

        let selected_utxo = self.coin_select(remaining + fee)?;

        let total_input_amount = selected_utxo.iter().fold(Amount::ZERO, |acc, (unspet, _)| {
            acc.checked_add(unspet.amount)
                .expect("Amount sum overflowed")
        });

        let change_amount = total_input_amount.checked_sub(remaining + fee);

        let mut tx_outs = vec![TxOut {
            value: Amount::from_sat(coinswap_amount),
            script_pubkey: destinations[0].script_pubkey(),
        }];

        if let Some(change) = change_amount {
            tx_outs.push(TxOut {
                value: change,
                script_pubkey: change_address.script_pubkey(),
            });
        }

        let tx_inputs = selected_utxo
            .iter()
            .map(|(unspent, _)| TxIn {
                previous_output: OutPoint::new(unspent.txid, unspent.vout),
                sequence: Sequence(0),
                witness: Witness::new(),
                script_sig: ScriptBuf::new(),
            })
            .collect::<Vec<_>>();

        let mut funding_tx = Transaction {
            input: tx_inputs,
            output: tx_outs,
            lock_time: LockTime::ZERO,
            version: Version::TWO,
        };

        let mut input_info = selected_utxo
            .iter()
            .map(|(_, spend_info)| spend_info.clone());
        self.sign_transaction(&mut funding_tx, &mut input_info)?;

        let total_tx_inputs_len = selected_utxo.len();
        if total_tx_inputs_len < destinations.len() {
            return Err(WalletError::Protocol(
                "not enough UTXOs found, cant use this method".to_string(),
            ));
        }

        self.create_mostly_sweep_txes_with_one_tx_having_change(
            coinswap_amount,
            destinations,
            fee_rate,
            &change_address,
            &mut selected_utxo
                .iter()
                .map(|(l, _)| (l.txid, l.vout, l.amount.to_sat())),
        )
    }

    fn create_funding_txes_use_biggest_utxos(
        &self,
        coinswap_amount: u64,
        destinations: &[Address],
        fee_rate: u64,
    ) -> Result<CreateFundingTxesResult, WalletError> {
        //this function will pick the top most valuable UTXOs and use them
        //to create funding transactions

        let all_utxos = self.get_all_utxo()?;

        let mut seed_coin_utxo = self.list_descriptor_utxo_spend_info(Some(&all_utxos))?;
        let mut swap_coin_utxo = self.list_swap_coin_utxo_spend_info(Some(&all_utxos))?;
        seed_coin_utxo.append(&mut swap_coin_utxo);

        let mut list_unspent_result = seed_coin_utxo;
        if list_unspent_result.len() < destinations.len() {
            return Err(WalletError::Protocol(
                "Not enough UTXOs to create this many funding txes".to_string(),
            ));
        }
        list_unspent_result.sort_by(|(a, _), (b, _)| {
            b.amount
                .to_sat()
                .partial_cmp(&a.amount.to_sat())
                .unwrap_or(std::cmp::Ordering::Equal)
        });
        let mut list_unspent_count: Option<usize> = None;
        for ii in destinations.len()..list_unspent_result.len() + 1 {
            let sum = list_unspent_result[..ii]
                .iter()
                .map(|(l, _)| l.amount.to_sat())
                .sum::<u64>();
            if sum > coinswap_amount {
                list_unspent_count = Some(ii);
                break;
            }
        }
        if list_unspent_count.is_none() {
            return Err(WalletError::Protocol(
                "Not enough UTXOs/value to create funding txes".to_string(),
            ));
        }

        let inputs = &list_unspent_result[..list_unspent_count.unwrap()];

        if inputs[1..]
            .iter()
            .map(|(l, _)| l.amount.to_sat())
            .any(|utxo_value| utxo_value > coinswap_amount)
        {
            // TODO: Handle this case
            Err(WalletError::Protocol(
                "Some stupid error that will never occur".to_string(),
            ))
        } else {
            //at most one utxo bigger than the coinswap amount

            let change_address = &self.get_next_internal_addresses(1)?[0];
            self.create_mostly_sweep_txes_with_one_tx_having_change(
                coinswap_amount,
                destinations,
                fee_rate,
                change_address,
                &mut inputs.iter().map(|(list_unspent_entry, _spend_info)| {
                    (
                        list_unspent_entry.txid,
                        list_unspent_entry.vout,
                        list_unspent_entry.amount.to_sat(),
                    )
                }),
            )
        }
    }
}

//_________________________________WALLET/FIDELITY.rs_________________________________________________________________________________

// To (strongly) disincentivize Sybil behavior, the value assessment of the bond
// is based on the (time value of the bond)^x here x is the bond_value_exponent,
// where x > 1.
const BOND_VALUE_EXPONENT: f64 = 1.3;

// Interest rate used when calculating the value of fidelity bonds created
// by locking bitcoins in timelocked addresses
// See also:
// https://gist.github.com/chris-belcher/87ebbcbb639686057a389acb9ab3e25b#determining-interest-rate-r
// Set as a real number, i.e. 1 = 100% and 0.01 = 1%
const BOND_VALUE_INTEREST_RATE: f64 = 0.015;

/// Constant representing the derivation path for fidelity addresses.
const FIDELITY_DERIVATION_PATH: &str = "m/84'/0'/0'/2";

/// Error structure defining possible fidelity related errors
#[derive(Debug)]
pub enum FidelityError {
    WrongScriptType,
    BondAlreadyExists(u32),
    BondDoesNotExist,
    BondAlreadySpent,
    CertExpired,
    InsufficientFund { available: u64, required: u64 },
}

// impl From<bitcoin::secp256k1::Error> for FidelityError {
//     fn from(value: bitcoin::secp256k1::Error) -> Self {
//         Self::Secp(value)
//     }
// }

// impl From<bitcoin::bip32::Error> for FidelityError {
//     fn from(value: bitcoin::bip32::Error) -> Self {
//         Self::Bip32(value)
//     }
// }

// impl From<bitcoin::consensus::encode::Error> for FidelityError {
//     fn from(value: bitcoin::consensus::encode::Error) -> Self {
//         Self::Encoding(value)
//     }
// }

// impl From<bitcoin::key::Error> for FidelityError {
//     fn from(value: bitcoin::key::Error) -> Self {
//         Self::WrongPubKeyFormat(value.to_string())
//     }
// }

// ------- Fidelity Helper Scripts -------------

/// Create a Fidelity Timelocked redeemscript.
pub fn fidelity_redeemscript(lock_time: &LockTime, pubkey: &PublicKey) -> ScriptBuf {
    Builder::new()
        .push_lock_time(*lock_time)
        .push_opcode(opcodes::all::OP_CLTV)
        .push_opcode(opcodes::all::OP_DROP)
        .push_key(pubkey)
        .push_opcode(opcodes::all::OP_CHECKSIG)
        .into_script()
}

#[allow(unused)]
/// Reads the locktime from a fidelity redeemscript.
pub fn read_locktime_from_fidelity_script(
    redeemscript: &ScriptBuf,
) -> Result<LockTime, FidelityError> {
    if let Some(Ok(Instruction::PushBytes(locktime_bytes))) = redeemscript.instructions().next() {
        let mut u4slice: [u8; 4] = [0; 4];
        u4slice[..locktime_bytes.len()].copy_from_slice(locktime_bytes.as_bytes());
        Ok(LockTime::from_consensus(u32::from_le_bytes(u4slice)))
    } else {
        Err(FidelityError::WrongScriptType)
    }
}

#[allow(unused)]
/// Reads the public key from a fidelity redeemscript.
fn read_pubkey_from_fidelity_script(redeemscript: &ScriptBuf) -> Result<PublicKey, FidelityError> {
    if let Some(Ok(Instruction::PushBytes(pubkey_bytes))) = redeemscript.instructions().nth(3) {
        Ok(PublicKey::from_slice(pubkey_bytes.as_bytes()).unwrap())
    } else {
        Err(FidelityError::WrongScriptType)
    }
}

/// Calculates the theoretical fidelity bond value. Bond value calculation is described in the doc below.
/// https://gist.github.com/chris-belcher/87ebbcbb639686057a389acb9ab3e25b#financial-mathematics-of-joinmarket-fidelity-bonds
pub fn calculate_fidelity_value(
    value: Amount,          // Bond amount in sats
    locktime: u64,          // Bond locktime timestamp
    confirmation_time: u64, // Confirmation timestamp
    current_time: u64,      // Current timestamp
) -> Amount {
    let sec_in_a_year: f64 = 60.0 * 60.0 * 24.0 * 365.2425; // Gregorian calender year length

    let interest_rate = BOND_VALUE_INTEREST_RATE;
    let lock_period_yr = ((locktime - confirmation_time) as f64) / sec_in_a_year;
    let locktime_yr = (locktime as f64) / sec_in_a_year;
    let currenttime_yr = (current_time as f64) / sec_in_a_year;

    // TODO: This calculation can be simplified
    let exp_rt_m1 = f64::exp_m1(interest_rate * lock_period_yr);
    let exp_rtl_m1 = f64::exp_m1(interest_rate * f64::max(0.0, currenttime_yr - locktime_yr));

    let timevalue = f64::max(0.0, f64::min(1.0, exp_rt_m1) - f64::min(1.0, exp_rtl_m1));

    Amount::from_sat(((value.to_sat() as f64) * timevalue).powf(BOND_VALUE_EXPONENT) as u64)
}

/// Structure describing a Fidelity Bond.
/// Fidelity Bonds are described in https://github.com/JoinMarket-Org/joinmarket-clientserver/blob/master/docs/fidelity-bonds.md
#[derive(Debug, Clone, PartialEq, Eq, Serialize, Deserialize, PartialOrd, Hash)]
pub struct FidelityBond {
    pub outpoint: OutPoint,
    pub amount: u64,
    pub lock_time: LockTime,
    pub pubkey: PublicKey,
    // Height at which the bond was confirmed.
    pub conf_height: u32,
    // Cert expiry denoted in multiple of difficulty adjustment period (2016 blocks)
    pub cert_expiry: u64,
}

impl FidelityBond {
    /// get the reedemscript for this bond
    pub fn redeem_script(&self) -> ScriptBuf {
        fidelity_redeemscript(&self.lock_time, &self.pubkey)
    }

    /// Get the script_pubkey for this bond.
    pub fn script_pub_key(&self) -> ScriptBuf {
        redeemscript_to_scriptpubkey(&self.redeem_script())
    }

    /// Generate the bond's certificate hash.
    pub fn generate_cert_hash(&self, onion_addr: String) -> sha256d::Hash {
        let cert_msg_str = format!(
            "fidelity-bond-cert|{}|{}|{}|{}|{}|{}",
            self.outpoint, self.pubkey, self.cert_expiry, self.lock_time, self.amount, onion_addr
        );
        let cert_msg = cert_msg_str.as_bytes();
        let mut btc_signed_msg = Vec::<u8>::new();
        btc_signed_msg.extend("\x18Bitcoin Signed Message:\n".as_bytes());
        btc_signed_msg.push(cert_msg.len() as u8);
        btc_signed_msg.extend(cert_msg);
        sha256d::Hash::hash(&btc_signed_msg)
    }
}

// Wallet APIs related to fidelity bonds.
impl Wallet {
    /// Get a reference to the fidelity bond store
    pub fn get_fidelity_bonds(&self) -> &HashMap<u32, (FidelityBond, ScriptBuf, bool)> {
        &self.store.fidelity_bond
    }

    /// Get the highest value fidelity bond. Returns None, if no bond exists.
    pub fn get_highest_fidelity_index(&self) -> Result<Option<u32>, WalletError> {
        Ok(self
            .store
            .fidelity_bond
            .iter()
            .filter_map(|(i, (_, _, is_spent))| {
                if !is_spent {
                    let value = self.calculate_bond_value(*i).unwrap();
                    Some((i, value))
                } else {
                    None
                }
            })
            .max_by(|a, b| a.1.cmp(&b.1))
            .map(|(i, _)| *i))
    }
    /// Get the [KeyPair] for the fidelity bond at given index.
    pub fn get_fidelity_keypair(&self, index: u32) -> Result<Keypair, WalletError> {
        let secp = Secp256k1::new();

        let derivation_path = DerivationPath::from_str(FIDELITY_DERIVATION_PATH)?;

        let child_derivation_path = derivation_path.child(ChildNumber::Normal { index });

        Ok(self
            .store
            .master_key
            .derive_priv(&secp, &child_derivation_path)?
            .to_keypair(&secp))
    }

    /// Derives the fidelity redeemscript from bond values at given index.
    pub fn get_fidelity_reedemscript(&self, index: u32) -> Result<ScriptBuf, WalletError> {
        let (bond, _, _) = self
            .store
            .fidelity_bond
            .get(&index)
            .ok_or(FidelityError::BondDoesNotExist)?;
        Ok(bond.redeem_script())
    }

    /// Get the next fidelity bond address. If no fidelity bond is created
    /// returned address will be derived from index 0, of the [FIDELITY_DERIVATION_PATH]
    pub fn get_next_fidelity_address(
        &self,
        locktime: LockTime,
    ) -> Result<(u32, Address, PublicKey), WalletError> {
        // Check what was the last fidelity address index.
        // Derive a fidelity address
        let next_index = self
            .store
            .fidelity_bond
            .keys()
            .map(|i| *i + 1)
            .last()
            .unwrap_or(0);

        let fidelity_pubkey = PublicKey {
            compressed: true,
            inner: self.get_fidelity_keypair(next_index)?.public_key(),
        };

        Ok((
            next_index,
            Address::p2wsh(
                fidelity_redeemscript(&locktime, &fidelity_pubkey).as_script(),
                self.store.network,
            ),
            fidelity_pubkey,
        ))
    }

    /// Calculate the theoretical fidelity bond value.
    /// Bond value calculation is described in the document below.
    /// https://gist.github.com/chris-belcher/87ebbcbb639686057a389acb9ab3e25b#financial-mathematics-of-joinmarket-fidelity-bonds
    pub fn calculate_bond_value(&self, index: u32) -> Result<Amount, WalletError> {
        let (bond, _, _) = self
            .store
            .fidelity_bond
            .get(&index)
            .ok_or(FidelityError::BondDoesNotExist)?;
        let current_time = SystemTime::now()
            .duration_since(UNIX_EPOCH)
            .expect("This can't error")
            .as_secs();

        let hash = self.rpc.get_block_hash(bond.conf_height as u64)?;

        let confirmation_time = self.rpc.get_block_header_info(&hash)?.time as u64;

        let locktime = match bond.lock_time {
            LockTime::Blocks(blocks) => {
                let tip_hash = self.rpc.get_blockchain_info()?.best_block_hash;
                let (tip_height, tip_time) = {
                    let info = self.rpc.get_block_header_info(&tip_hash)?;
                    (info.height, info.time as u64)
                };
                // Estimated locktime from block height = [current-time + (maturity-height - block-count) * 10 * 60] sec
                tip_time + (((blocks.to_consensus_u32() - (tip_height as u32)) * 10 * 60) as u64)
            }
            LockTime::Seconds(sec) => sec.to_consensus_u32() as u64,
        };

        let bond_value = calculate_fidelity_value(
            Amount::from_sat(bond.amount),
            locktime,
            confirmation_time,
            current_time,
        );

        Ok(bond_value)
    }

    /// Create a new fidelity bond with given amount and locktime.
    /// This functions creates the fidelity transaction, signs and broadcast it.
    /// Upon confirmation it stores the fidelity information in the wallet data.
    pub fn create_fidelity(
        &mut self,
        amount: Amount,
        locktime: LockTime, // The final locktime in blockheight or timestamp
    ) -> Result<u32, WalletError> {
        let (index, fidelity_addr, fidelity_pubkey) = self.get_next_fidelity_address(locktime)?;

        let all_utxos = self.get_all_utxo()?;

        let mut seed_coin_utxo = self.list_descriptor_utxo_spend_info(Some(&all_utxos))?;
        let mut swap_coin_utxo = self.list_swap_coin_utxo_spend_info(Some(&all_utxos))?;
        seed_coin_utxo.append(&mut swap_coin_utxo);

        // Fetch utxos, filter out existing fidelity coins
        let mut unspents = seed_coin_utxo
            .into_iter()
            .filter(|(_, spend_info)| !matches!(spend_info, UTXOSpendInfo::FidelityBondCoin { .. }))
            .collect::<Vec<_>>();

        unspents.sort_by(|a, b| b.0.amount.cmp(&a.0.amount));

        let mut selected_utxo = Vec::new();
        let mut remaining = amount;

        // the simplest largest first coinselection.
        for unspent in unspents {
            if remaining.checked_sub(unspent.0.amount).is_none() {
                selected_utxo.push(unspent);
                break;
            } else {
                remaining -= unspent.0.amount;
                selected_utxo.push(unspent);
            }
        }

        let fee = Amount::from_sat(1000); // TODO: Update this with the feerate

        let total_input_amount = selected_utxo.iter().fold(Amount::ZERO, |acc, (unspet, _)| {
            acc.checked_add(unspet.amount)
                .expect("Amount sum overflowed")
        });

        if total_input_amount < amount {
            return Err((FidelityError::InsufficientFund {
                available: total_input_amount.to_sat(),
                required: amount.to_sat(),
            })
            .into());
        }

        let change_amount = total_input_amount.checked_sub(amount + fee);
        let tx_inputs = selected_utxo
            .iter()
            .map(|(unspent, _)| TxIn {
                previous_output: OutPoint::new(unspent.txid, unspent.vout),
                sequence: Sequence(0),
                witness: Witness::new(),
                script_sig: ScriptBuf::new(),
            })
            .collect::<Vec<_>>();

        let mut tx_outs = vec![TxOut {
            value: amount,
            script_pubkey: fidelity_addr.script_pubkey(),
        }];

        if let Some(change) = change_amount {
            let change_addrs = self.get_next_internal_addresses(1)?[0].script_pubkey();
            tx_outs.push(TxOut {
                value: change,
                script_pubkey: change_addrs,
            });
        }
        let current_height = self.rpc.get_block_count()?;
        let anti_fee_snipping_locktime = LockTime::from_height(current_height as u32)?;

        let mut tx = Transaction {
            input: tx_inputs,
            output: tx_outs,
            lock_time: anti_fee_snipping_locktime,
            version: Version::TWO, // anti-fee-snipping
        };

        let mut input_info = selected_utxo
            .iter()
            .map(|(_, spend_info)| spend_info.clone());
        self.sign_transaction(&mut tx, &mut input_info)?;

        let txid = self.rpc.send_raw_transaction(&tx)?;

        let conf_height = loop {
            if let Ok(get_tx_result) = self.rpc.get_transaction(&txid, None) {
                if let Some(ht) = get_tx_result.info.blockheight {
                    log::info!("Fidelity Bond confirmed at blockheight: {}", ht);
                    break ht;
                } else {
                    log::info!(
                        "Fildelity Transaction {} seen in mempool, waiting for confirmation.",
                        txid
                    );
                    if cfg!(feature = "integration-test") {
                        thread::sleep(Duration::from_secs(1)); // wait for 1 sec in tests
                    } else {
                        thread::sleep(Duration::from_secs(60 * 10)); // wait for 10 mins in prod
                    }

                    continue;
                }
            } else {
                log::info!("Waiting for {} in mempool", txid);
                continue;
            }
        };

        let cert_expiry = self.get_fidelity_expriy()?;

        let bond = FidelityBond {
            outpoint: OutPoint::new(txid, 0),
            amount: amount.to_sat(),
            lock_time: locktime,
            pubkey: fidelity_pubkey,
            conf_height,
            cert_expiry,
        };

        let bond_spk = bond.script_pub_key();

        self.store
            .fidelity_bond
            .insert(index, (bond, bond_spk, false));

        Ok(index)
    }

    /// Redeem a Fidelity Bond.
    /// This functions creates a spending transaction, signs and broadcasts it.
    /// Upon confirmation it marks the bond as `spent` in the wallet data.
    pub fn redeem_fidelity(&mut self, index: u32) -> Result<Txid, WalletError> {
        let (bond, _, is_spent) = self
            .store
            .fidelity_bond
            .get(&index)
            .ok_or(FidelityError::BondDoesNotExist)?;

        if *is_spent {
            return Err(FidelityError::BondAlreadySpent.into());
        }

        // create a spending transaction.
        let txin = TxIn {
            previous_output: bond.outpoint,
            sequence: Sequence(0),
            script_sig: ScriptBuf::new(),
            witness: Witness::new(),
        };

        // TODO take feerate as user input
        let fee = 1000;

        let change_addr = &self.get_next_internal_addresses(1)?[0];

        let txout = TxOut {
            script_pubkey: change_addr.script_pubkey(),
            value: Amount::from_sat(bond.amount - fee),
        };

        let mut tx = Transaction {
            input: vec![txin],
            output: vec![txout],
            lock_time: bond.lock_time,
            version: Version::TWO,
        };

        let utxo_spend_info = UTXOSpendInfo::FidelityBondCoin {
            index,
            input_value: bond.amount,
        };

        self.sign_transaction(&mut tx, vec![utxo_spend_info].into_iter())?;

        let txid = self.rpc.send_raw_transaction(&tx)?;

        let conf_height = loop {
            if let Ok(get_tx_result) = self.rpc.get_transaction(&txid, None) {
                if let Some(ht) = get_tx_result.info.blockheight {
                    log::info!("Fidelity Bond confirmed at blockheight: {}", ht);
                    break ht;
                } else {
                    log::info!(
                        "Fildelity Transaction {} seen in mempool, waiting for confirmation.",
                        txid
                    );

                    if cfg!(feature = "integration-test") {
                        thread::sleep(Duration::from_secs(1)); // wait for 1 sec in tests
                    } else {
                        thread::sleep(Duration::from_secs(60 * 10)); // wait for 10 mins in prod
                    }

                    continue;
                }
            } else {
                log::info!("Waiting for {} in mempool", txid);
                continue;
            }
        };

        log::info!(
            "Fidleity spend txid: {}, confirmed at height : {}",
            txid,
            conf_height
        );

        // mark is_spent
        {
            let (_, _, is_spent) = self
                .store
                .fidelity_bond
                .get_mut(&index)
                .ok_or(FidelityError::BondDoesNotExist)?;

            *is_spent = true;
        }

        Ok(txid)
    }

    /// Generate a [FidelityProof] for bond at a given index and a specific onion address.
    pub fn generate_fidelity_proof(
        &self,
        index: u32,
        maker_addr: String,
    ) -> Result<_FidelityProof, WalletError> {
        // Generate a fidelity bond proof from the fidelity data.
        let (bond, _, is_spent) = self
            .store
            .fidelity_bond
            .get(&index)
            .ok_or(FidelityError::BondDoesNotExist)?;

        if *is_spent {
            return Err(FidelityError::BondAlreadySpent.into());
        }

        let fidelity_privkey = self.get_fidelity_keypair(index)?.secret_key();

        let cert_hash = bond.generate_cert_hash(maker_addr);

        let secp = Secp256k1::new();
        let cert_sig = secp.sign_ecdsa(
            &Message::from_digest_slice(cert_hash.as_byte_array())?,
            &fidelity_privkey,
        );

        Ok(_FidelityProof {
            bond: bond.clone(),
            cert_hash,
            cert_sig,
        })
    }

    /// Verify a [FidelityProof] received from the directory servers.
    pub fn verify_fidelity_proof(
        &self,
        proof: &_FidelityProof,
        onion_addr: String,
    ) -> Result<(), WalletError> {
        if self.is_fidelity_expired(&proof.bond)? {
            return Err(FidelityError::CertExpired.into());
        }

        let cert_message =
            Message::from_digest_slice(proof.bond.generate_cert_hash(onion_addr).as_byte_array())?;

        let secp = Secp256k1::new();

        Ok(secp.verify_ecdsa(&cert_message, &proof.cert_sig, &proof.bond.pubkey.inner)?)
    }

    /// Calculate the expiry value. This depends on the current block height.
    pub fn get_fidelity_expriy(&self) -> Result<u64, WalletError> {
        let current_height = self.rpc.get_block_count()?;
        Ok((current_height + 2) /* safety buffer */ / 2016 + 5)
    }

    /// Extend the expiry of a fidelity bond. This is useful for bonds which are close to their expiry.
    pub fn extend_fidelity_expiry(&mut self, index: u32) -> Result<(), WalletError> {
        let cert_expiry = self.get_fidelity_expriy()?;
        let (bond, _, _) = self
            .store
            .fidelity_bond
            .get_mut(&index)
            .ok_or(FidelityError::BondDoesNotExist)?;

        bond.cert_expiry = cert_expiry;

        Ok(())
    }

    /// Checks if the bond has expired.
    pub fn is_fidelity_expired(&self, bond: &FidelityBond) -> Result<bool, WalletError> {
        // Certificate has expired if current height more than the expiry difficulty period target
        // 1 difficulty period = 2016 blocks
        let current_height = self.rpc.get_block_count()?;
        if current_height > bond.cert_expiry * 2016 {
            Ok(true)
        } else {
            Ok(false)
        }
    }
}

//_________________________________________WALLET/STORAGE.rs_______________________________________________________________

/// Represents the internal data store for a Bitcoin wallet.
#[derive(Debug, PartialEq, Serialize, Deserialize)]
pub struct WalletStore {
    /// The file name associated with the wallet store.
    pub(crate) file_name: String,
    /// Network the wallet operates on.
    pub(crate) network: Network,
    /// The master key for the wallet.
    pub(super) master_key: Xpriv,
    /// The external index for the wallet.
    pub(super) external_index: u32,
    /// The maximum size for an offer in the wallet.
    pub(crate) offer_maxsize: u64,
    /// Map of multisig redeemscript to incoming swapcoins.
    pub(super) incoming_swapcoins: HashMap<ScriptBuf, IncomingSwapCoin>,
    /// Map of multisig redeemscript to outgoing swapcoins.
    pub(super) outgoing_swapcoins: HashMap<ScriptBuf, OutgoingSwapCoin>,
    /// Map of prevout to contract redeemscript.
    pub(super) prevout_to_contract_map: HashMap<OutPoint, ScriptBuf>,
    /// Map for all the fidelity bond information. (index, (Bond, script_pubkey, is_spent)).
    pub(super) fidelity_bond: HashMap<u32, (FidelityBond, ScriptBuf, bool)>,
    //TODO: Add last synced height and Wallet birthday.
    pub(super) last_synced_height: Option<u64>,

    pub(super) wallet_birthday: Option<u64>,
}

impl WalletStore {
    /// Initialize a store at a path (if path already exists, it will overwrite it).
    pub fn init(
        file_name: String,
        path: &PathBuf,
        network: Network,
        seedphrase: String,
        passphrase: String,
        wallet_birthday: Option<u64>,
    ) -> Result<Self, WalletError> {
        let mnemonic = Mnemonic::parse(seedphrase)?;
        let seed = mnemonic.to_seed(passphrase);
        let master_key = Xpriv::new_master(network, &seed)?;

        let store = Self {
            file_name,
            network,
            master_key,
            external_index: 0,
            offer_maxsize: 0,
            incoming_swapcoins: HashMap::new(),
            outgoing_swapcoins: HashMap::new(),
            prevout_to_contract_map: HashMap::new(),
            fidelity_bond: HashMap::new(),
            last_synced_height: None,
            wallet_birthday,
        };

        std::fs::create_dir_all(path.parent().expect("Path should NOT be root!"))?;
        // write: overwrites existing file.
        // create: creates new file if doesn't exist.
        let file = OpenOptions::new()
            .write(true)
            .create(true)
            .truncate(true)
            .open(path)?;
        let writer = BufWriter::new(file);
        serde_cbor::to_writer(writer, &store)?;

        Ok(store)
    }

    /// Load existing file, updates it, writes it back (errors if path doesn't exist).
    pub fn write_to_disk(&self, path: &PathBuf) -> Result<(), WalletError> {
        let wallet_file = OpenOptions::new().write(true).open(path)?;
        let writer = BufWriter::new(wallet_file);
        Ok(serde_cbor::to_writer(writer, &self)?)
    }

    /// Reads from a path (errors if path doesn't exist).
    pub fn read_from_disk(path: &PathBuf) -> Result<Self, WalletError> {
        let wallet_file = OpenOptions::new().read(true).open(path)?;
        let reader = BufReader::new(wallet_file);
        let store: Self = serde_cbor::from_reader(reader)?;
        Ok(store)
    }
}

//____________________________________WALLET/SWAPCOIN.rs____________________________________________

/// Represents an incoming swapcoin.
#[derive(serde::Serialize, serde::Deserialize, Debug, Clone, PartialEq, Eq)]
pub struct IncomingSwapCoin {
    pub my_privkey: SecretKey,
    pub other_pubkey: PublicKey,
    pub other_privkey: Option<SecretKey>,
    pub contract_tx: Transaction,
    pub contract_redeemscript: ScriptBuf,
    pub hashlock_privkey: SecretKey,
    pub funding_amount: u64,
    pub others_contract_sig: Option<Signature>,
    pub hash_preimage: Option<Preimage>,
}

/// Represents an outgoing swapcoin.
#[derive(serde::Serialize, serde::Deserialize, Debug, Clone, PartialEq, Eq)]
pub struct OutgoingSwapCoin {
    pub my_privkey: SecretKey,
    pub other_pubkey: PublicKey,
    pub contract_tx: Transaction,
    pub contract_redeemscript: ScriptBuf,
    pub timelock_privkey: SecretKey,
    pub funding_amount: u64,
    pub others_contract_sig: Option<Signature>,
    pub hash_preimage: Option<Preimage>,
}

/// Represents a watch-only view of a coinswap between two makers.
//like the Incoming/OutgoingSwapCoin structs but no privkey or signature information
//used by the taker to monitor coinswaps between two makers
#[derive(Debug, Clone)]
pub struct WatchOnlySwapCoin {
    /// Public key of the sender (maker).
    pub sender_pubkey: PublicKey,
    /// Public key of the receiver (maker).
    pub receiver_pubkey: PublicKey,
    /// Transaction representing the coinswap contract.
    pub contract_tx: Transaction,
    /// Redeem script associated with the coinswap contract.
    pub contract_redeemscript: ScriptBuf,
    /// The funding amount of the coinswap.
    pub funding_amount: u64,
}

/// Trait representing common functionality for swap coins.
pub trait SwapCoin {
    /// Get the multisig redeem script.
    fn get_multisig_redeemscript(&self) -> ScriptBuf;
    /// Get the contract transaction.
    fn get_contract_tx(&self) -> Transaction;
    /// Get the contract redeem script.
    fn get_contract_redeemscript(&self) -> ScriptBuf;
    /// Get the timelock public key.
    fn get_timelock_pubkey(&self) -> PublicKey;
    /// Get the timelock value.
    fn get_timelock(&self) -> u16;
    /// Get the hashlock public key.
    fn get_hashlock_pubkey(&self) -> PublicKey;
    /// Get the hash value.
    fn get_hashvalue(&self) -> Hash160;
    /// Get the funding amount.
    fn get_funding_amount(&self) -> u64;
    /// Verify the receiver's signature on the contract transaction.
    fn verify_contract_tx_receiver_sig(&self, sig: &Signature) -> Result<(), WalletError>;
    /// Verify the sender's signature on the contract transaction.
    fn verify_contract_tx_sender_sig(&self, sig: &Signature) -> Result<(), WalletError>;
    /// Apply a private key to the swap coin.
    fn apply_privkey(&mut self, privkey: SecretKey) -> Result<(), WalletError>;
}

/// Trait representing swap coin functionality specific to a wallet.
pub trait WalletSwapCoin: SwapCoin {
    fn get_my_pubkey(&self) -> PublicKey;
    fn get_other_pubkey(&self) -> &PublicKey;
    fn get_fully_signed_contract_tx(&self) -> Result<Transaction, WalletError>;
    fn is_hash_preimage_known(&self) -> bool;
}

macro_rules! impl_walletswapcoin {
    ($coin:ident) => {
        impl WalletSwapCoin for $coin {
            fn get_my_pubkey(&self) -> bitcoin::PublicKey {
                let secp = Secp256k1::new();
                PublicKey {
                    compressed: true,
                    inner: secp256k1::PublicKey::from_secret_key(&secp, &self.my_privkey),
                }
            }

            fn get_other_pubkey(&self) -> &PublicKey {
                &self.other_pubkey
            }

            fn get_fully_signed_contract_tx(&self) -> Result<Transaction, WalletError> {
                if self.others_contract_sig.is_none() {
                    return Err(WalletError::Protocol(
                        "Other's contract signature not known".to_string(),
                    ));
                }
                let my_pubkey = self.get_my_pubkey();
                let multisig_redeemscript =
                    create_multisig_redeemscript(&my_pubkey, &self.other_pubkey);
                let index = 0;
                let secp = Secp256k1::new();
                let sighash = secp256k1::Message::from_digest_slice(
                    &SighashCache::new(&self.contract_tx)
                        .p2wsh_signature_hash(
                            index,
                            &multisig_redeemscript,
                            Amount::from_sat(self.funding_amount),
                            EcdsaSighashType::All,
                        )
                        .map_err(ContractError::Sighash)?[..],
                )
                .map_err(ContractError::Secp)?;
                let sig_mine = Signature {
                    signature: secp.sign_ecdsa(&sighash, &self.my_privkey),
                    sighash_type: EcdsaSighashType::All,
                };

                let mut signed_contract_tx = self.contract_tx.clone();
                apply_two_signatures_to_2of2_multisig_spend(
                    &my_pubkey,
                    &self.other_pubkey,
                    &sig_mine,
                    &self.others_contract_sig.unwrap(),
                    &mut signed_contract_tx.input[index],
                    &multisig_redeemscript,
                );
                Ok(signed_contract_tx)
            }

            fn is_hash_preimage_known(&self) -> bool {
                self.hash_preimage.is_some()
            }
        }
    };
}

macro_rules! impl_swapcoin_getters {
    () => {
        //unwrap() here because previously checked that contract_redeemscript is good
        fn get_timelock_pubkey(&self) -> PublicKey {
            read_timelock_pubkey_from_contract(&self.contract_redeemscript).unwrap()
        }

        fn get_timelock(&self) -> u16 {
            read_contract_locktime(&self.contract_redeemscript).unwrap()
        }

        fn get_hashlock_pubkey(&self) -> PublicKey {
            read_hashlock_pubkey_from_contract(&self.contract_redeemscript).unwrap()
        }

        fn get_hashvalue(&self) -> Hash160 {
            read_hashvalue_from_contract(&self.contract_redeemscript).unwrap()
        }

        fn get_contract_tx(&self) -> Transaction {
            self.contract_tx.clone()
        }

        fn get_contract_redeemscript(&self) -> ScriptBuf {
            self.contract_redeemscript.clone()
        }

        fn get_funding_amount(&self) -> u64 {
            self.funding_amount
        }
    };
}

impl IncomingSwapCoin {
    pub fn new(
        my_privkey: SecretKey,
        other_pubkey: PublicKey,
        contract_tx: Transaction,
        contract_redeemscript: ScriptBuf,
        hashlock_privkey: SecretKey,
        funding_amount: u64,
    ) -> Self {
        let secp = Secp256k1::new();
        let hashlock_pubkey = PublicKey {
            compressed: true,
            inner: secp256k1::PublicKey::from_secret_key(&secp, &hashlock_privkey),
        };
        assert!(
            hashlock_pubkey == read_hashlock_pubkey_from_contract(&contract_redeemscript).unwrap()
        );
        Self {
            my_privkey,
            other_pubkey,
            other_privkey: None,
            contract_tx,
            contract_redeemscript,
            hashlock_privkey,
            funding_amount,
            others_contract_sig: None,
            hash_preimage: None,
        }
    }

    pub fn sign_transaction_input(
        &self,
        index: usize,
        tx: &Transaction,
        input: &mut TxIn,
        redeemscript: &Script,
    ) -> Result<(), WalletError> {
        if self.other_privkey.is_none() {
            return Err(WalletError::Protocol(
                "Unable to sign: incomplete coinswap for this input".to_string(),
            ));
        }
        let secp = Secp256k1::new();
        let my_pubkey = self.get_my_pubkey();

        let sighash = secp256k1::Message::from_digest_slice(
            &SighashCache::new(tx)
                .p2wsh_signature_hash(
                    index,
                    redeemscript,
                    Amount::from_sat(self.funding_amount),
                    EcdsaSighashType::All,
                )
                .map_err(ContractError::Sighash)?[..],
        )
        .map_err(ContractError::Secp)?;

        let sig_mine = Signature {
            signature: secp.sign_ecdsa(&sighash, &self.my_privkey),
            sighash_type: EcdsaSighashType::All,
        };
        let sig_other = Signature {
            signature: secp.sign_ecdsa(&sighash, &self.other_privkey.unwrap()),
            sighash_type: EcdsaSighashType::All,
        };

        apply_two_signatures_to_2of2_multisig_spend(
            &my_pubkey,
            &self.other_pubkey,
            &sig_mine,
            &sig_other,
            input,
            redeemscript,
        );
        Ok(())
    }

    pub fn sign_hashlocked_transaction_input_given_preimage(
        &self,
        index: usize,
        tx: &Transaction,
        input: &mut TxIn,
        input_value: u64,
        hash_preimage: &[u8],
    ) -> Result<(), WalletError> {
        let secp = Secp256k1::new();
        let sighash = secp256k1::Message::from_digest_slice(
            &SighashCache::new(tx)
                .p2wsh_signature_hash(
                    index,
                    &self.contract_redeemscript,
                    Amount::from_sat(input_value),
                    EcdsaSighashType::All,
                )
                .map_err(ContractError::Sighash)?[..],
        )
        .map_err(ContractError::Secp)?;

        let sig_hashlock = secp.sign_ecdsa(&sighash, &self.hashlock_privkey);
        let mut sig_hashlock_bytes = sig_hashlock.serialize_der().to_vec();
        sig_hashlock_bytes.push(EcdsaSighashType::All as u8);
        input.witness.push(sig_hashlock_bytes);
        input.witness.push(hash_preimage);
        input.witness.push(self.contract_redeemscript.to_bytes());
        Ok(())
    }

    pub fn sign_hashlocked_transaction_input(
        &self,
        index: usize,
        tx: &Transaction,
        input: &mut TxIn,
        input_value: u64,
    ) -> Result<(), WalletError> {
        if self.hash_preimage.is_none() {
            panic!("invalid state, unable to sign: preimage unknown");
        }
        self.sign_hashlocked_transaction_input_given_preimage(
            index,
            tx,
            input,
            input_value,
            &self.hash_preimage.unwrap(),
        )
    }

    pub fn create_hashlock_spend_without_preimage(
        &self,
        destination_address: &Address,
    ) -> Transaction {
        let miner_fee = 136 * 10; //126 vbytes x 10 sat/vb, size calculated using testmempoolaccept
        let mut tx = Transaction {
            input: vec![TxIn {
                previous_output: OutPoint {
                    txid: self.contract_tx.compute_txid(),
                    vout: 0, //contract_tx is one-input-one-output
                },
                sequence: Sequence(1), //hashlock spends must have 1 because of the `OP_CSV 1`
                witness: Witness::new(),
                script_sig: ScriptBuf::new(),
            }],
            output: vec![TxOut {
                script_pubkey: destination_address.script_pubkey(),
                value: Amount::from_sat(self.contract_tx.output[0].value.to_sat() - miner_fee),
            }],
            lock_time: LockTime::ZERO,
            version: Version::TWO,
        };
        let index = 0;
        let preimage = Vec::new();
        self.sign_hashlocked_transaction_input_given_preimage(
            index,
            &tx.clone(),
            &mut tx.input[0],
            self.contract_tx.output[0].value.to_sat(),
            &preimage,
        )
        .unwrap();
        tx
    }

    pub fn verify_contract_tx_sig(&self, sig: &Signature) -> Result<(), WalletError> {
        Ok(verify_contract_tx_sig(
            &self.contract_tx,
            &self.get_multisig_redeemscript(),
            self.funding_amount,
            &self.other_pubkey,
            &sig.signature,
        )?)
    }
}

impl OutgoingSwapCoin {
    pub fn new(
        my_privkey: SecretKey,
        other_pubkey: PublicKey,
        contract_tx: Transaction,
        contract_redeemscript: ScriptBuf,
        timelock_privkey: SecretKey,
        funding_amount: u64,
    ) -> Self {
        let secp = Secp256k1::new();
        let timelock_pubkey = PublicKey {
            compressed: true,
            inner: secp256k1::PublicKey::from_secret_key(&secp, &timelock_privkey),
        };
        assert!(
            timelock_pubkey == read_timelock_pubkey_from_contract(&contract_redeemscript).unwrap()
        );
        Self {
            my_privkey,
            other_pubkey,
            contract_tx,
            contract_redeemscript,
            timelock_privkey,
            funding_amount,
            others_contract_sig: None,
            hash_preimage: None,
        }
    }

    pub fn sign_timelocked_transaction_input(
        &self,
        index: usize,
        tx: &Transaction,
        input: &mut TxIn,
        input_value: u64,
    ) -> Result<(), WalletError> {
        let secp = Secp256k1::new();
        let sighash = secp256k1::Message::from_digest_slice(
            &SighashCache::new(tx)
                .p2wsh_signature_hash(
                    index,
                    &self.contract_redeemscript,
                    Amount::from_sat(input_value),
                    EcdsaSighashType::All,
                )
                .map_err(ContractError::Sighash)?[..],
        )
        .map_err(ContractError::Secp)?;

        let sig_timelock = secp.sign_ecdsa(&sighash, &self.timelock_privkey);

        let mut sig_timelock_bytes = sig_timelock.serialize_der().to_vec();
        sig_timelock_bytes.push(EcdsaSighashType::All as u8);
        input.witness.push(sig_timelock_bytes);
        input.witness.push(Vec::new());
        input.witness.push(self.contract_redeemscript.to_bytes());
        Ok(())
    }

    pub fn create_timelock_spend(&self, destination_address: &Address) -> Transaction {
        let miner_fee = 128 * 2; //128 vbytes x 2 sat/vb, size calculated using testmempoolaccept
        let mut tx = Transaction {
            input: vec![TxIn {
                previous_output: OutPoint {
                    txid: self.contract_tx.compute_txid(),
                    vout: 0, //contract_tx is one-input-one-output
                },
                sequence: Sequence(self.get_timelock() as u32),
                witness: Witness::new(),
                script_sig: ScriptBuf::new(),
            }],
            output: vec![TxOut {
                script_pubkey: destination_address.script_pubkey(),
                value: Amount::from_sat(self.contract_tx.output[0].value.to_sat() - miner_fee),
            }],
            lock_time: LockTime::ZERO,
            version: Version::TWO,
        };
        let index = 0;
        self.sign_timelocked_transaction_input(
            index,
            &tx.clone(),
            &mut tx.input[0],
            self.contract_tx.output[0].value.to_sat(),
        )
        .unwrap();
        tx
    }

    //"_with_my_privkey" as opposed to with other_privkey
    pub fn sign_contract_tx_with_my_privkey(
        &self,
        contract_tx: &Transaction,
    ) -> Result<Signature, WalletError> {
        let multisig_redeemscript = self.get_multisig_redeemscript();
        Ok(sign_contract_tx(
            contract_tx,
            &multisig_redeemscript,
            self.funding_amount,
            &self.my_privkey,
        )?)
    }

    pub fn verify_contract_tx_sig(&self, sig: &Signature) -> Result<(), WalletError> {
        Ok(verify_contract_tx_sig(
            &self.contract_tx,
            &self.get_multisig_redeemscript(),
            self.funding_amount,
            &self.other_pubkey,
            &sig.signature,
        )?)
    }
}

impl WatchOnlySwapCoin {
    pub fn new(
        multisig_redeemscript: &ScriptBuf,
        receiver_pubkey: PublicKey,
        contract_tx: Transaction,
        contract_redeemscript: ScriptBuf,
        funding_amount: u64,
    ) -> Result<WatchOnlySwapCoin, WalletError> {
        let (pubkey1, pubkey2) = read_pubkeys_from_multisig_redeemscript(multisig_redeemscript)?;
        if pubkey1 != receiver_pubkey && pubkey2 != receiver_pubkey {
            return Err(WalletError::Protocol(
                "given sender_pubkey not included in redeemscript".to_string(),
            ));
        }
        let sender_pubkey = if pubkey1 == receiver_pubkey {
            pubkey2
        } else {
            pubkey1
        };
        Ok(WatchOnlySwapCoin {
            sender_pubkey,
            receiver_pubkey,
            contract_tx,
            contract_redeemscript,
            funding_amount,
        })
    }
}

impl_walletswapcoin!(IncomingSwapCoin);
impl_walletswapcoin!(OutgoingSwapCoin);

impl SwapCoin for IncomingSwapCoin {
    impl_swapcoin_getters!();

    fn get_multisig_redeemscript(&self) -> ScriptBuf {
        let secp = Secp256k1::new();
        create_multisig_redeemscript(
            &self.other_pubkey,
            &PublicKey {
                compressed: true,
                inner: secp256k1::PublicKey::from_secret_key(&secp, &self.my_privkey),
            },
        )
    }

    fn verify_contract_tx_receiver_sig(&self, sig: &Signature) -> Result<(), WalletError> {
        self.verify_contract_tx_sig(sig)
    }

    fn verify_contract_tx_sender_sig(&self, sig: &Signature) -> Result<(), WalletError> {
        self.verify_contract_tx_sig(sig)
    }

    fn apply_privkey(&mut self, privkey: SecretKey) -> Result<(), WalletError> {
        let secp = Secp256k1::new();
        let pubkey = PublicKey {
            compressed: true,
            inner: secp256k1::PublicKey::from_secret_key(&secp, &privkey),
        };
        if pubkey != self.other_pubkey {
            return Err(WalletError::Protocol("not correct privkey".to_string()));
        }
        self.other_privkey = Some(privkey);
        Ok(())
    }
}

impl SwapCoin for OutgoingSwapCoin {
    impl_swapcoin_getters!();

    fn get_multisig_redeemscript(&self) -> ScriptBuf {
        let secp = Secp256k1::new();
        create_multisig_redeemscript(
            &self.other_pubkey,
            &PublicKey {
                compressed: true,
                inner: secp256k1::PublicKey::from_secret_key(&secp, &self.my_privkey),
            },
        )
    }

    fn verify_contract_tx_receiver_sig(&self, sig: &Signature) -> Result<(), WalletError> {
        self.verify_contract_tx_sig(sig)
    }

    fn verify_contract_tx_sender_sig(&self, sig: &Signature) -> Result<(), WalletError> {
        self.verify_contract_tx_sig(sig)
    }

    fn apply_privkey(&mut self, privkey: SecretKey) -> Result<(), WalletError> {
        let secp = Secp256k1::new();
        let pubkey = PublicKey {
            compressed: true,
            inner: secp256k1::PublicKey::from_secret_key(&secp, &privkey),
        };
        if pubkey == self.other_pubkey {
            Ok(())
        } else {
            Err(WalletError::Protocol("not correct privkey".to_string()))
        }
    }
}

impl SwapCoin for WatchOnlySwapCoin {
    impl_swapcoin_getters!();

    fn apply_privkey(&mut self, privkey: SecretKey) -> Result<(), WalletError> {
        let secp = Secp256k1::new();
        let pubkey = PublicKey {
            compressed: true,
            inner: secp256k1::PublicKey::from_secret_key(&secp, &privkey),
        };
        if pubkey == self.sender_pubkey || pubkey == self.receiver_pubkey {
            Ok(())
        } else {
            Err(WalletError::Protocol("not correct privkey".to_string()))
        }
    }

    fn get_multisig_redeemscript(&self) -> ScriptBuf {
        create_multisig_redeemscript(&self.sender_pubkey, &self.receiver_pubkey)
    }

    /*
    Potential confusion here:
        verify sender sig uses the receiver_pubkey
        verify receiver sig uses the sender_pubkey
    */
    fn verify_contract_tx_sender_sig(&self, sig: &Signature) -> Result<(), WalletError> {
        Ok(verify_contract_tx_sig(
            &self.contract_tx,
            &self.get_multisig_redeemscript(),
            self.funding_amount,
            &self.receiver_pubkey,
            &sig.signature,
        )?)
    }

    fn verify_contract_tx_receiver_sig(&self, sig: &Signature) -> Result<(), WalletError> {
        Ok(verify_contract_tx_sig(
            &self.contract_tx,
            &self.get_multisig_redeemscript(),
            self.funding_amount,
            &self.sender_pubkey,
            &sig.signature,
        )?)
    }
}

//_________________________________WALLET/RPC.rs___________________________________________________________

/// Configuration parameters for connecting to a Bitcoin node via RPC.
#[derive(Debug, Clone)]
pub struct RPCConfig {
    /// The bitcoin node url
    pub url: String,
    /// The bitcoin node authentication mechanism
    pub auth: Auth,
    /// The network we are using (it will be checked the bitcoin node network matches this)
    pub network: Network,
    /// The wallet name in the bitcoin node, derive this from the descriptor.
    pub wallet_name: String,
}

const RPC_HOSTPORT: &str = "localhost:18443";

impl Default for RPCConfig {
    fn default() -> Self {
        Self {
            url: RPC_HOSTPORT.to_string(),
            auth: Auth::UserPass("regtestrpcuser".to_string(), "regtestrpcpass".to_string()),
            network: Network::Regtest,
            wallet_name: "random-wallet-name".to_string(),
        }
    }
}

impl TryFrom<&RPCConfig> for Client {
    type Error = WalletError;
    fn try_from(config: &RPCConfig) -> Result<Self, WalletError> {
        let rpc = Client::new(
            format!(
                "http://{}/wallet/{}",
                config.url.as_str(),
                config.wallet_name.as_str()
            )
            .as_str(),
            config.auth.clone(),
        )?;
        if config.network != rpc.get_blockchain_info()?.chain {
            return Err(WalletError::Protocol(
                "RPC Network not mathcing with RPCConfig".to_string(),
            ));
        }
        Ok(rpc)
    }
}

fn list_wallet_dir(client: &Client) -> Result<Vec<String>, WalletError> {
    #[derive(Deserialize)]
    struct Name {
        name: String,
    }
    #[derive(Deserialize)]
    struct CallResult {
        wallets: Vec<Name>,
    }

    let result: CallResult = client.call("listwalletdir", &[])?;
    Ok(result.wallets.into_iter().map(|n| n.name).collect())
}

impl Wallet {
    /// Sync the wallet with the configured Bitcoin Core RPC. Save data to disk.
    pub fn sync(&mut self) -> Result<(), WalletError> {
        // Create or load the watch-only bitcoin core wallet
        let wallet_name = &self.store.file_name;
        if self.rpc.list_wallets()?.contains(wallet_name) {
            log::info!("wallet already loaded: {}", wallet_name);
        } else if list_wallet_dir(&self.rpc)?.contains(wallet_name) {
            self.rpc.load_wallet(wallet_name)?;
            log::info!("wallet loaded: {}", wallet_name);
        } else {
            // pre-0.21 use legacy wallets
            if self.rpc.version()? < 210_000 {
                self.rpc
                    .create_wallet(wallet_name, Some(true), None, None, None)?;
            } else {
                // TODO: move back to api call when https://github.com/rust-bitcoin/rust-bitcoincore-rpc/issues/225 is closed
                let args = [
                    Value::String(wallet_name.clone()),
                    Value::Bool(true),  // Disable Private Keys
                    Value::Bool(false), // Create a blank wallet
                    Value::Null,        // Optional Passphrase
                    Value::Bool(false), // Avoid Reuse
                    Value::Bool(true),  // Descriptor Wallet
                ];
                let _: Value = self.rpc.call("createwallet", &args)?;
            }

            log::info!("wallet created: {}", wallet_name);
        }

        let descriptors_to_import = self.descriptors_to_import()?;

        if descriptors_to_import.is_empty() {
            return Ok(());
        }

        log::debug!("Importing Wallet spks/descriptors");

        self.import_descriptors(&descriptors_to_import, None)?;

        // Now run the scan
        log::debug!("Initializing TxOut scan. This may take a while.");

        // Sometimes in test multiple wallet scans can occur at same time, resulting in error.
        // Just retry after 3 sec.
        loop {
            let last_synced_height = self
                .store
                .last_synced_height
                .unwrap_or(0)
                .max(self.store.wallet_birthday.unwrap_or(0));
            let node_synced = self.rpc.get_block_count()?;
            log::info!(
                "rescan_blockchain from:{} to:{}",
                last_synced_height,
                node_synced
            );
            match self.rpc.rescan_blockchain(
                Some(last_synced_height as usize),
                Some(node_synced as usize),
            ) {
                Ok(_) => {
                    self.store.last_synced_height = Some(node_synced);
                    break;
                }

                Err(e) => {
                    log::warn!("Sync Error, Retrying: {}", e);
                    thread::sleep(Duration::from_secs(3));
                    continue;
                }
            }
        }

        let max_external_index = self.find_hd_next_index(KeychainKind::External)?;
        self.update_external_index(max_external_index)?;
        Ok(())
    }

    /// Import watch addresses into core wallet. Does not check if the address was already imported.
    pub fn import_descriptors(
        &self,
        descriptors_to_import: &[String],
        address_label: Option<String>,
    ) -> Result<(), WalletError> {
        let address_label = address_label.unwrap_or(self.get_core_wallet_label());

        let import_requests = descriptors_to_import
            .iter()
            .map(|desc| {
                if desc.contains("/*") {
                    return json!({
                        "timestamp": "now",
                        "desc": desc,
                        "range": (self.get_addrss_import_count() - 1)
                    });
                }
                json!({
                    "timestamp": "now",
                    "desc": desc,
                    "label": address_label
                })
            })
            .collect();
        let _res: Vec<Value> = self
            .rpc
            .call("importdescriptors", &[import_requests])
            .unwrap();
        Ok(())
    }
}

//___________________________________________WALLET/DIRECT_SEND.rs________________________________________________________

/// Enum representing different options for the amount to be sent in a transaction.
#[derive(Debug, Clone, PartialEq)]
pub enum SendAmount {
    Max,
    Amount(Amount),
}

impl FromStr for SendAmount {
    type Err = ParseIntError;

    fn from_str(s: &str) -> Result<Self, Self::Err> {
        Ok(if s == "max" {
            SendAmount::Max
        } else {
            SendAmount::Amount(Amount::from_sat(String::from(s).parse::<u64>()?))
        })
    }
}

/// Enum representing different destination options for a transaction.
#[derive(Debug, Clone, PartialEq)]
pub enum Destination {
    Wallet,
    Address(Address),
}

impl FromStr for Destination {
    type Err = bitcoin::address::ParseError;

    fn from_str(s: &str) -> Result<Self, Self::Err> {
        Ok(if s == "wallet" {
            Destination::Wallet
        } else {
            Destination::Address(Address::from_str(s)?.assume_checked())
        })
    }
}

/// Enum representing different ways to identify a coin to spend.
#[derive(Debug, Clone, PartialEq)]
pub enum CoinToSpend {
    LongForm(OutPoint),
    ShortForm {
        prefix: String,
        suffix: String,
        vout: u32,
    },
}

fn parse_short_form_coin(s: &str) -> Option<CoinToSpend> {
    //example short form: 568a4e..83a2e8:0
    if s.len() < 15 {
        return None;
    }
    let dots = &s[6..8];
    if dots != ".." {
        return None;
    }
    let colon = s.chars().nth(14).unwrap();
    if colon != ':' {
        return None;
    }
    let prefix = String::from(&s[0..6]);
    let suffix = String::from(&s[8..14]);
    let vout = s[15..].parse::<u32>().ok()?;
    Some(CoinToSpend::ShortForm {
        prefix,
        suffix,
        vout,
    })
}

impl FromStr for CoinToSpend {
    type Err = bitcoin::blockdata::transaction::ParseOutPointError;

    fn from_str(s: &str) -> Result<Self, Self::Err> {
        let parsed_outpoint = OutPoint::from_str(s);
        if let Ok(op) = parsed_outpoint {
            Ok(CoinToSpend::LongForm(op))
        } else {
            let short_form = parse_short_form_coin(s);
            if let Some(cointospend) = short_form {
                Ok(cointospend)
            } else {
                Err(parsed_outpoint.err().unwrap())
            }
        }
    }
}

impl Wallet {
    /// API to perform spending from wallet utxos, Including descriptor coins, swap coins or contract outputs (timelock/hashlock).
    /// This should not be used to spend the Fidelity Bond. Check [Wallet::redeem_fidelity] for fidelity spending.
    ///
    /// The caller needs to specify the list of utxo data and their corresponding spend_info. These can be extracted by various `list_utxo_*` Wallet APIs.
    ///
    /// Caller needs to specify a total Fee and Destination address. Using [Destination::Wallet] will create a transaction to an internal wallet change address.
    ///
    /// Using [SendAmount::Max] will sweep all the inputs, creating a transaction of max possible value to destination. To send custom value and hold remaining in
    /// a change address, use [SendAmount::Amount].
    pub fn spend_from_wallet(
        &mut self,
        fee: Amount,
        send_amount: SendAmount,
        destination: Destination,
        coins_to_spend: &[(ListUnspentResultEntry, UTXOSpendInfo)],
    ) -> Result<Transaction, WalletError> {
        log::info!("Creating Direct-Spend from Wallet.");
        let mut tx_inputs = Vec::<TxIn>::new();
        let mut spend_infos = Vec::new();
        let mut total_input_value = Amount::ZERO;

        for (utxo_data, spend_info) in coins_to_spend {
            // Sequence value required if utxo is timelock/hashlock
            let sequence = match spend_info {
                UTXOSpendInfo::TimelockContract {
                    ref swapcoin_multisig_redeemscript,
                    input_value: _,
                } => self
                    .find_outgoing_swapcoin(swapcoin_multisig_redeemscript)
                    .unwrap()
                    .get_timelock() as u32,
                UTXOSpendInfo::HashlockContract {
                    swapcoin_multisig_redeemscript: _,
                    input_value: _,
                } => 1, //hashlock spends must have 1 because of the `OP_CSV 1`
                _ => 0,
            };

            tx_inputs.push(TxIn {
                previous_output: OutPoint::new(utxo_data.txid, utxo_data.vout),
                sequence: Sequence(sequence),
                witness: Witness::new(),
                script_sig: ScriptBuf::new(),
            });

            spend_infos.push(spend_info);

            total_input_value += utxo_data.amount;
        }

        if tx_inputs.len() != coins_to_spend.len() {
            return Err(WalletError::Protocol(
                "Could not fetch all inputs.".to_string(),
            ));
        }

        log::info!("Total Input Amount: {} | Fees: {}", total_input_value, fee);

        let dest_addr = match destination {
            Destination::Wallet => self.get_next_external_address()?,
            Destination::Address(a) => {
                //testnet and signet addresses have the same vbyte
                //so a.network is always testnet even if the address is signet
                let testnet_signet_type = (a.as_unchecked().is_valid_for_network(Network::Testnet)
                    || a.as_unchecked().is_valid_for_network(Network::Signet))
                    && (self.store.network == Network::Testnet
                        || self.store.network == Network::Signet);
                if !a.as_unchecked().is_valid_for_network(self.store.network)
                    && !testnet_signet_type
                {
                    return Err(WalletError::Protocol(
                        "Wrong address type in destinations.".to_string(),
                    ));
                }
                a
            }
        };

        let mut output = Vec::<TxOut>::new();

        let txout = {
            let value = match send_amount {
                SendAmount::Max => (total_input_value - fee).to_sat(),
                SendAmount::Amount(a) => a.to_sat(),
            };
            log::info!("Sending {} to {}.", value, dest_addr);
            TxOut {
                script_pubkey: dest_addr.script_pubkey(),
                value: Amount::from_sat(value),
            }
        };

        output.push(txout);

        // Only include change if remaining > dust
        if let SendAmount::Amount(amount) = send_amount {
            let internal_spk = self.get_next_internal_addresses(1)?[0].script_pubkey();
            let remaining = total_input_value - amount - fee;
            if remaining > internal_spk.minimal_non_dust() {
                log::info!("Adding Change {}:{}", internal_spk, remaining);
                output.push(TxOut {
                    script_pubkey: internal_spk,
                    value: remaining,
                });
            }
        }

        // Set the Anti-Fee-Snipping locktime
        let lock_time = LockTime::from_height(self.rpc.get_block_count().unwrap() as u32).unwrap();

        let mut tx = Transaction {
            input: tx_inputs,
            output,
            lock_time,
            version: Version::TWO,
        };
        self.sign_transaction(
            &mut tx,
            &mut coins_to_spend.iter().map(|(_, usi)| usi.clone()),
        )?;
        log::debug!("Signed Transaction : {:?}", tx.raw_hex());
        Ok(tx)
    }
}

//_______________________________WALLET/ERROR.rs__________________________________________________________________

/// Enum for handling wallet-related errors.
#[derive(Debug)]
pub enum WalletError {
    File(std::io::Error),
    Cbor(serde_cbor::Error),
    Rpc(bitcoind::bitcoincore_rpc::Error),
    Protocol(String),
    BIP32(bitcoin::bip32::Error),
    BIP39(bip39::Error),
    Contract(ContractError),
    Fidelity(FidelityError),
    Locktime(bitcoin::blockdata::locktime::absolute::ConversionError),
    Secp(bitcoin::secp256k1::Error),
}

impl From<std::io::Error> for WalletError {
    fn from(e: std::io::Error) -> Self {
        Self::File(e)
    }
}

impl From<bitcoind::bitcoincore_rpc::Error> for WalletError {
    fn from(value: bitcoind::bitcoincore_rpc::Error) -> Self {
        Self::Rpc(value)
    }
}

impl From<bitcoin::bip32::Error> for WalletError {
    fn from(value: bitcoin::bip32::Error) -> Self {
        Self::BIP32(value)
    }
}

impl From<bip39::Error> for WalletError {
    fn from(value: bip39::Error) -> Self {
        Self::BIP39(value)
    }
}

impl From<ContractError> for WalletError {
    fn from(value: ContractError) -> Self {
        Self::Contract(value)
    }
}

impl From<serde_cbor::Error> for WalletError {
    fn from(value: serde_cbor::Error) -> Self {
        Self::Cbor(value)
    }
}

impl From<FidelityError> for WalletError {
    fn from(value: FidelityError) -> Self {
        Self::Fidelity(value)
    }
}

impl From<bitcoin::blockdata::locktime::absolute::ConversionError> for WalletError {
    fn from(value: bitcoin::blockdata::locktime::absolute::ConversionError) -> Self {
        Self::Locktime(value)
    }
}

impl From<bitcoin::secp256k1::Error> for WalletError {
    fn from(value: bitcoin::secp256k1::Error) -> Self {
        Self::Secp(value)
    }
}

// impl From<bitcoin::address::Error> for WalletError {
//     fn from(value: bitcoin::address::Error) -> Self {
//         Self::Address(value)
//     }
// }

// Other things required from outside the wallet module->

/// Contains proof data related to fidelity bond.
#[derive(Debug, Clone, Serialize, Deserialize, PartialEq, Eq, PartialOrd, Hash)]
pub struct _FidelityProof {
    pub bond: FidelityBond,
    pub cert_hash: doublesha,
    pub cert_sig: bitcoin::secp256k1::ecdsa::Signature,
}

#[cfg(test)]
mod tests {
    use super::*;

    use bitcoin::PrivateKey;
    use bitcoind::tempfile::tempdir;

    #[test]
    fn test_send_amount_parsing() {
        assert_eq!(SendAmount::from_str("max").unwrap(), SendAmount::Max);
        assert_eq!(
            SendAmount::from_str("1000").unwrap(),
            SendAmount::Amount(Amount::from_sat(1000))
        );
        assert_ne!(
            SendAmount::from_str("1000").unwrap(),
            SendAmount::from_str("100").unwrap()
        );
        assert!(SendAmount::from_str("not a number").is_err());
    }

    #[test]
    fn test_destination_parsing() {
        assert_eq!(
            Destination::from_str("wallet").unwrap(),
            Destination::Wallet
        );
        let address1 = "32iVBEu4dxkUQk9dJbZUiBiQdmypcEyJRf";
        assert!(matches!(
            Destination::from_str(address1),
            Ok(Destination::Address(_))
        ));

        let address1 = Destination::Address(
            Address::from_str("32iVBEu4dxkUQk9dJbZUiBiQdmypcEyJRf")
                .unwrap()
                .assume_checked(),
        );

        let address2 = Destination::Address(
            Address::from_str("132F25rTsvBdp9JzLLBHP5mvGY66i1xdiM")
                .unwrap()
                .assume_checked(),
        );
        assert_ne!(address1, address2);
        assert!(Destination::from_str("invalid address").is_err());
    }

    #[test]
    fn test_coin_to_spend_long_form_and_short_form_parsing() {
        let valid_outpoint_str =
            "5df6e0e2761359d30a8275058e299fcc0381534545f55cf43e41983f5d4c9456:0";
        let coin_to_spend_long_form = CoinToSpend::LongForm(OutPoint {
            txid: "5df6e0e2761359d30a8275058e299fcc0381534545f55cf43e41983f5d4c9456"
                .parse()
                .unwrap(),
            vout: 0,
        });
        assert_eq!(
            CoinToSpend::from_str(valid_outpoint_str).unwrap(),
            coin_to_spend_long_form
        );
        let valid_outpoint_str =
            "5df6e0e2761359d30a8275058e299fcc0381534545f55cf43e41983f5d4c9456:1";
        assert_ne!(
            CoinToSpend::from_str(valid_outpoint_str).unwrap(),
            coin_to_spend_long_form
        );

        let valid_short_form_str = "123abc..def456:0";
        assert!(matches!(
            CoinToSpend::from_str(valid_short_form_str),
            Ok(CoinToSpend::ShortForm { .. })
        ));
        let mut invalid_short_form_str = "123ab..def456:0";
        assert!(CoinToSpend::from_str(invalid_short_form_str).is_err());

        invalid_short_form_str = "123abc.def456:0";
        assert!(CoinToSpend::from_str(invalid_short_form_str).is_err());

        invalid_short_form_str = "123abc..def4560";
        assert!(CoinToSpend::from_str(invalid_short_form_str).is_err());

        assert!(CoinToSpend::from_str("invalid").is_err());
    }

    //___________________________________________________________________FIDELITY_TESTS___________________________________

    #[test]
    fn test_fidelity_bond_value_function_behavior() {
        const EPSILON: f64 = 0.000001;
        const YEAR: f64 = 60.0 * 60.0 * 24.0 * 365.2425;

        //the function should be flat anywhere before the locktime ends
        let values = (0..4)
            .map(|y| {
                calculate_fidelity_value(
                    Amount::from_sat(100000000),
                    (6.0 * YEAR) as u64,
                    0,
                    y * (YEAR as u64),
                )
                .to_sat() as f64
            })
            .collect::<Vec<f64>>();
        let value_diff = (0..values.len() - 1)
            .map(|i| values[i + 1] - values[i])
            .collect::<Vec<f64>>();
        for v in &value_diff {
            assert!(v.abs() < EPSILON);
        }

        //after locktime, the value should go down
        let values = (0..5)
            .map(|y| {
                calculate_fidelity_value(
                    Amount::from_sat(100000000),
                    (6.0 * YEAR) as u64,
                    0,
                    (6 + y) * (YEAR as u64),
                )
                .to_sat() as f64
            })
            .collect::<Vec<f64>>();
        let value_diff = (0..values.len() - 1)
            .map(|i| values[i + 1] - values[i])
            .collect::<Vec<f64>>();
        for v in &value_diff {
            assert!(*v < 0.0);
        }

        //value of a bond goes up as the locktime goes up
        let values = (0..5)
            .map(|y| {
                calculate_fidelity_value(
                    Amount::from_sat(100000000),
                    ((y as f64) * YEAR) as u64,
                    0,
                    0,
                )
                .to_sat() as f64
            })
            .collect::<Vec<f64>>();
        let value_ratio = (0..values.len() - 1)
            .map(|i| values[i] / values[i + 1])
            .collect::<Vec<f64>>();
        let value_ratio_diff = (0..value_ratio.len() - 1)
            .map(|i| value_ratio[i] - value_ratio[i + 1])
            .collect::<Vec<f64>>();
        for v in &value_ratio_diff {
            assert!(*v < 0.0);
        }

        //value of a bond locked into the far future is constant, clamped at the value of burned coins
        let values = (0..5)
            .map(|y| {
                calculate_fidelity_value(
                    Amount::from_sat(100000000),
                    (((200 + y) as f64) * YEAR) as u64,
                    0,
                    0,
                )
                .to_sat() as f64
            })
            .collect::<Vec<f64>>();
        let value_diff = (0..values.len() - 1)
            .map(|i| values[i] - values[i + 1])
            .collect::<Vec<f64>>();
        for v in &value_diff {
            assert!(v.abs() < EPSILON);
        }
    }

    #[test]
    fn test_fidelity_bond_values() {
        let value = Amount::from_btc(1.0).unwrap();
        let confirmation_time = 50_000;
        let current_time = 60_000;

        // Following is a (locktime, fidelity_value) tupple series to show how fidelity_value increases with locktimes
        let test_vectors = [
            (55000, 0), // Value is zero for expired timelocks
            (60000, 3020),
            (65000, 5117),
            (70000, 7437),
            (75000, 9940),
            (80000, 12599),
            (85000, 15395),
            (90000, 18313),
            (95000, 21344),
            (100000, 24477),
            (105000, 27706),
            (110000, 31024),
            (115000, 34426),
            (120000, 37908),
            (125000, 41465),
            (130000, 45094),
            (135000, 48792),
            (140000, 52556),
            (145000, 56383),
        ]
        .map(|(lt, val)| (lt as u64, Amount::from_sat(val)));

        for (locktime, fidelity_value) in test_vectors {
            assert_eq!(
                fidelity_value,
                calculate_fidelity_value(value, locktime, confirmation_time, current_time)
            );
        }
    }

    #[test]
    fn test_fidleity_redeemscripts() {
        let test_data = [
            (
                ("03ffe2b8b46eb21eadc3b535e9f57054213a1775b035faba6c5b3368b3a0ab5a5c", 15000),
                "02983ab1752103ffe2b8b46eb21eadc3b535e9f57054213a1775b035faba6c5b3368b3a0ab5a5cac",
            ),
            (
                ("031499764842691088897cff51efd85347dd3215912cbb8fb9b121b1da3b15bec8", 30000),
                "023075b17521031499764842691088897cff51efd85347dd3215912cbb8fb9b121b1da3b15bec8ac",
            ),
            (
                ("022714334f189db14fabd3dd893bbb913b8c3ddff245f7094cdc0b24c2fabb3570", 45000),
                "03c8af00b17521022714334f189db14fabd3dd893bbb913b8c3ddff245f7094cdc0b24c2fabb3570ac",
            ),
            (
                ("02145a1d2bd118edcb3fe85495192d44e1d09f75ab4f0fe98269f61ff672860dae", 60000),
                "0360ea00b1752102145a1d2bd118edcb3fe85495192d44e1d09f75ab4f0fe98269f61ff672860daeac",
            ),
        ].map(|((pk, lt), script)| (
            (PublicKey::from_str(pk).unwrap(), LockTime::from_height(lt).unwrap()),
            ScriptBuf::from_hex(script).unwrap(),
        ));

        for ((pk, lt), script) in test_data {
            assert_eq!(script, fidelity_redeemscript(&lt, &pk));
            assert_eq!(pk, read_pubkey_from_fidelity_script(&script).unwrap());
            assert_eq!(lt, read_locktime_from_fidelity_script(&script).unwrap());
        }
    }

    //______________________________________________STORAGE tests__________________________________________________________________

    #[test]
    fn test_write_and_read_wallet_to_disk() {
        let temp_dir = tempdir().unwrap();
        let file_path = temp_dir.path().join("test_wallet.cbor");
        let mnemonic = Mnemonic::generate(12).unwrap().to_string();

        let original_wallet_store = WalletStore::init(
            "test_wallet".to_string(),
            &file_path,
            Network::Bitcoin,
            mnemonic,
            "passphrase".to_string(),
            None,
        )
        .unwrap();

        original_wallet_store.write_to_disk(&file_path).unwrap();

        let read_wallet = WalletStore::read_from_disk(&file_path).unwrap();
        assert_eq!(original_wallet_store, read_wallet);
    }

    //______________________________________________________SWAPCOIN test__________________________________________________________________________

    #[test]
    fn test_apply_privkey_watchonly_swapcoin() {
        let secp = Secp256k1::new();

        let privkey_sender = bitcoin::PrivateKey {
            compressed: true,
            network: bitcoin::NetworkKind::Test,
            inner: secp256k1::SecretKey::from_str(
                "0000000000000000000000000000000000000000000000000000000000000001",
            )
            .unwrap(),
        };

        let privkey_receiver = bitcoin::PrivateKey {
            compressed: true,
            network: bitcoin::NetworkKind::Test,
            inner: secp256k1::SecretKey::from_str(
                "0000000000000000000000000000000000000000000000000000000000000002",
            )
            .unwrap(),
        };

        let mut swapcoin = WatchOnlySwapCoin {
            sender_pubkey: PublicKey::from_private_key(&secp, &privkey_sender),
            receiver_pubkey: PublicKey::from_private_key(&secp, &privkey_receiver),
            funding_amount: 100,
            contract_tx: Transaction {
                input: vec![],
                output: vec![],
                lock_time: LockTime::ZERO,
                version: Version::TWO,
            },
            contract_redeemscript: ScriptBuf::default(),
        };

        let secret_key_1 =
            SecretKey::from_str("0000000000000000000000000000000000000000000000000000000000000002")
                .unwrap();
        let secret_key_2 =
            SecretKey::from_str("0000000000000000000000000000000000000000000000000000000000000069")
                .unwrap();
        // Test for applying the correct privkey
        assert!(swapcoin.apply_privkey(secret_key_1).is_ok());
        // Test for applying the incorrect privkey
        assert!(swapcoin.apply_privkey(secret_key_2).is_err());
    }

    #[test]
    fn test_apply_privkey_incoming_swapcoin() {
        let secp = Secp256k1::new();
        let other_privkey = bitcoin::PrivateKey {
            compressed: true,
            network: bitcoin::NetworkKind::Test,
            inner: secp256k1::SecretKey::from_str(
                "0000000000000000000000000000000000000000000000000000000000000002",
            )
            .unwrap(),
        };

        let mut incoming_swapcoin = IncomingSwapCoin {
            my_privkey: secp256k1::SecretKey::from_str(
                "0000000000000000000000000000000000000000000000000000000000000003",
            )
            .unwrap(),
            other_privkey: Some(
                secp256k1::SecretKey::from_str(
                    "0000000000000000000000000000000000000000000000000000000000000005",
                )
                .unwrap(),
            ),
            other_pubkey: PublicKey::from_private_key(&secp, &other_privkey),
            contract_tx: Transaction {
                input: vec![],
                output: vec![],
                lock_time: LockTime::ZERO,
                version: Version::TWO,
            },
            contract_redeemscript: ScriptBuf::default(),
            hashlock_privkey: secp256k1::SecretKey::from_str(
                "0000000000000000000000000000000000000000000000000000000000000004",
            )
            .unwrap(),
            funding_amount: 0,
            others_contract_sig: None,
            hash_preimage: None,
        };

        let secret_key_1 =
            SecretKey::from_str("0000000000000000000000000000000000000000000000000000000000000002")
                .unwrap();
        let secret_key_2 =
            SecretKey::from_str("0000000000000000000000000000000000000000000000000000000000000069")
                .unwrap();
        // Test for applying the correct privkey
        assert!(incoming_swapcoin.apply_privkey(secret_key_1).is_ok());
        // Test for applying the incorrect privkey
        assert!(incoming_swapcoin.apply_privkey(secret_key_2).is_err());
        // Test get_other_pubkey
        let other_pubkey_from_method = incoming_swapcoin.get_other_pubkey();
        assert_eq!(other_pubkey_from_method, &incoming_swapcoin.other_pubkey);
        // Test is_hash_preimage_known for empty hash_preimage
        assert!(!incoming_swapcoin.is_hash_preimage_known());
    }

    #[test]

    fn test_apply_privkey_outgoing_swapcoin() {
        let secp = Secp256k1::new();
        let other_privkey = bitcoin::PrivateKey {
            compressed: true,
            network: bitcoin::NetworkKind::Test,
            inner: secp256k1::SecretKey::from_str(
                "0000000000000000000000000000000000000000000000000000000000000001",
            )
            .unwrap(),
        };
        let mut outgoing_swapcoin = OutgoingSwapCoin {
            my_privkey: secp256k1::SecretKey::from_str(
                "0000000000000000000000000000000000000000000000000000000000000002",
            )
            .unwrap(),
            other_pubkey: PublicKey::from_private_key(&secp, &other_privkey),
            contract_tx: Transaction {
                input: vec![],
                output: vec![],
                lock_time: LockTime::ZERO,
                version: Version::TWO,
            },
            contract_redeemscript: ScriptBuf::default(),
            timelock_privkey: secp256k1::SecretKey::from_str(
                "0000000000000000000000000000000000000000000000000000000000000003",
            )
            .unwrap(),
            funding_amount: 0,
            others_contract_sig: None,
            hash_preimage: None,
        };
        let secret_key_1 =
            SecretKey::from_str("0000000000000000000000000000000000000000000000000000000000000001")
                .unwrap();
        let secret_key_2 =
            SecretKey::from_str("0000000000000000000000000000000000000000000000000000000000000069")
                .unwrap();

        // Test for applying the correct privkey
        assert!(outgoing_swapcoin.apply_privkey(secret_key_1).is_ok());
        // Test for applying the incorrect privkey
        assert!(outgoing_swapcoin.apply_privkey(secret_key_2).is_err());
        // Test get_other_pubkey
        assert_eq!(
            outgoing_swapcoin.get_other_pubkey(),
            &outgoing_swapcoin.other_pubkey
        );
        // Test is_hash_preimage_known
        assert!(!outgoing_swapcoin.is_hash_preimage_known());
    }

    #[test]
    fn test_sign_transaction_input_fail() {
        let secp = Secp256k1::new();
        let other_privkey = bitcoin::PrivateKey {
            compressed: true,
            network: bitcoin::NetworkKind::Test,
            inner: secp256k1::SecretKey::from_str(
                "0000000000000000000000000000000000000000000000000000000000000002",
            )
            .unwrap(),
        };
        let index: usize = 10;
        let mut input = TxIn::default();
        let tx = Transaction {
            input: vec![input.clone()],
            output: vec![],
            lock_time: LockTime::ZERO,
            version: Version::TWO,
        };

        let contract_redeemscript = ScriptBuf::default(); // Example redeem script

        let incoming_swapcoin = IncomingSwapCoin {
            my_privkey: secp256k1::SecretKey::from_str(
                "0000000000000000000000000000000000000000000000000000000000000003",
            )
            .unwrap(),
            other_privkey: Some(
                secp256k1::SecretKey::from_str(
                    "0000000000000000000000000000000000000000000000000000000000000005",
                )
                .unwrap(),
            ),
            other_pubkey: PublicKey::from_private_key(&secp, &other_privkey),
            contract_tx: Transaction {
                input: vec![],
                output: vec![],
                lock_time: LockTime::ZERO,
                version: Version::TWO,
            },
            contract_redeemscript: ScriptBuf::default(),
            hashlock_privkey: secp256k1::SecretKey::from_str(
                "0000000000000000000000000000000000000000000000000000000000000004",
            )
            .unwrap(),
            funding_amount: 100_000,
            others_contract_sig: None,
            hash_preimage: None,
        };
        // Intentionally failing to sign with incomplete swapcoin
        assert!(incoming_swapcoin
            .sign_transaction_input(index, &tx, &mut input, &contract_redeemscript,)
            .is_err());
        let sign = bitcoin::ecdsa::Signature {
            signature: secp256k1::ecdsa::Signature::from_compact(&[0; 64]).unwrap(),
            sighash_type: bitcoin::sighash::EcdsaSighashType::All,
        };
        // Intentionally failing to verify with incomplete swapcoin
        assert!(incoming_swapcoin
            .verify_contract_tx_sender_sig(&sign)
            .is_err());
    }

    #[test]

    fn test_create_hashlock_spend_without_preimage() {
        let secp = Secp256k1::new();
        let other_privkey = PrivateKey {
            compressed: true,
            network: bitcoin::NetworkKind::Test,
            inner: secp256k1::SecretKey::from_str(
                "0000000000000000000000000000000000000000000000000000000000000001",
            )
            .unwrap(),
        };
        let input = TxIn::default();
        let output = TxOut::NULL;
        let incoming_swapcoin = IncomingSwapCoin {
            my_privkey: secp256k1::SecretKey::from_str(
                "0000000000000000000000000000000000000000000000000000000000000003",
            )
            .unwrap(),
            other_privkey: Some(
                secp256k1::SecretKey::from_str(
                    "0000000000000000000000000000000000000000000000000000000000000005",
                )
                .unwrap(),
            ),
            other_pubkey: PublicKey::from_private_key(&secp, &other_privkey),
            contract_tx: Transaction {
                input: vec![input.clone()],
                output: vec![output.clone()],
                lock_time: LockTime::ZERO,
                version: Version::TWO,
            },
            contract_redeemscript: ScriptBuf::default(),
            hashlock_privkey: secp256k1::SecretKey::from_str(
                "0000000000000000000000000000000000000000000000000000000000000004",
            )
            .unwrap(),
            funding_amount: 100_000,
            others_contract_sig: None,
            hash_preimage: Some(Preimage::from([0; 32])),
        };
        let destination_address: Address = Address::from_str("32iVBEu4dxkUQk9dJbZUiBiQdmypcEyJRf")
            .unwrap()
            .require_network(bitcoin::Network::Bitcoin)
            .unwrap();

        let miner_fee = 136 * 10; //126 vbytes x 10 sat/vb, size calculated using testmempoolaccept
        let mut tx = Transaction {
            input: vec![TxIn {
                previous_output: OutPoint {
                    txid: incoming_swapcoin.contract_tx.compute_txid(),
                    vout: 0, //contract_tx is one-input-one-output
                },
                sequence: Sequence(1), //hashlock spends must have 1 because of the `OP_CSV 1`
                witness: Witness::new(),
                script_sig: ScriptBuf::new(),
            }],
            output: vec![TxOut {
                script_pubkey: destination_address.script_pubkey(),
                value: Amount::from_sat(
                    incoming_swapcoin.contract_tx.output[0].value.to_sat() - miner_fee,
                ),
            }],
            lock_time: LockTime::ZERO,
            version: Version::TWO,
        };
        let index = 0;
        let preimage = Vec::new();
        incoming_swapcoin
            .sign_hashlocked_transaction_input_given_preimage(
                index,
                &tx.clone(),
                &mut tx.input[0],
                incoming_swapcoin.contract_tx.output[0].value.to_sat(),
                &preimage,
            )
            .unwrap();
        // If the tx is succesful, check some field like:
        assert!(tx.input[0].witness.len() == 3);
    }

    #[test]
    fn test_sign_hashlocked_transaction_input() {
        let secp = Secp256k1::new();
        let other_privkey = PrivateKey {
            compressed: true,
            network: bitcoin::NetworkKind::Test,
            inner: secp256k1::SecretKey::from_str(
                "0000000000000000000000000000000000000000000000000000000000000001",
            )
            .unwrap(),
        };
        let mut input = TxIn::default();
        let output = TxOut::NULL;
        let incoming_swapcoin = IncomingSwapCoin {
            my_privkey: secp256k1::SecretKey::from_str(
                "0000000000000000000000000000000000000000000000000000000000000003",
            )
            .unwrap(),
            other_privkey: Some(
                secp256k1::SecretKey::from_str(
                    "0000000000000000000000000000000000000000000000000000000000000005",
                )
                .unwrap(),
            ),
            other_pubkey: PublicKey::from_private_key(&secp, &other_privkey),
            contract_tx: Transaction {
                input: vec![input.clone()],
                output: vec![output.clone()],
                lock_time: LockTime::ZERO,
                version: Version::TWO,
            },
            contract_redeemscript: ScriptBuf::default(),
            hashlock_privkey: secp256k1::SecretKey::from_str(
                "0000000000000000000000000000000000000000000000000000000000000004",
            )
            .unwrap(),
            funding_amount: 100_000,
            others_contract_sig: None,
            hash_preimage: Some(Preimage::from([0; 32])),
        };
        let destination_address: Address = Address::from_str("32iVBEu4dxkUQk9dJbZUiBiQdmypcEyJRf")
            .unwrap()
            .require_network(bitcoin::Network::Bitcoin)
            .unwrap();

        let miner_fee = 136 * 10;
        let mut tx = Transaction {
            input: vec![TxIn {
                previous_output: OutPoint {
                    txid: incoming_swapcoin.contract_tx.compute_txid(),
                    vout: 0, //contract_tx is one-input-one-output
                },
                sequence: Sequence(1), //hashlock spends must have 1 because of the `OP_CSV 1`
                witness: Witness::new(),
                script_sig: ScriptBuf::new(),
            }],
            output: vec![TxOut {
                script_pubkey: destination_address.script_pubkey(),
                value: Amount::from_sat(
                    incoming_swapcoin.contract_tx.output[0].value.to_sat() - miner_fee,
                ),
            }],
            lock_time: LockTime::ZERO,
            version: Version::TWO,
        };
        let index = 0;
        let input_value = 100;
        let preimage = Vec::new();
        incoming_swapcoin
            .sign_hashlocked_transaction_input_given_preimage(
                index,
                &tx.clone(),
                &mut tx.input[0],
                incoming_swapcoin.contract_tx.output[0].value.to_sat(),
                &preimage,
            )
            .unwrap();
        // Check if the hashlocked transaction input is successful
        let final_return = incoming_swapcoin.sign_hashlocked_transaction_input(
            index,
            &tx,
            &mut input,
            input_value,
        );
        assert!(final_return.is_ok());
    }
}<|MERGE_RESOLUTION|>--- conflicted
+++ resolved
@@ -62,13 +62,8 @@
         messages::Preimage,
     },
     utill::{
-<<<<<<< HEAD
         compute_checksum, generate_keypair, get_hd_path_from_descriptor,
         redeemscript_to_scriptpubkey,
-=======
-        generate_keypair, get_hd_path_from_descriptor, redeemscript_to_scriptpubkey,
-        str_to_bitcoin_network,
->>>>>>> 71f28b94
     },
 };
 
