--- conflicted
+++ resolved
@@ -2,11 +2,8 @@
 //!
 //! This module defines the configuration options for the Taker module, controlling various aspects
 //! of the taker's behavior including network settings, connection preferences, and security settings.
-<<<<<<< HEAD
-=======
 //! Represents the configuration options for the Taker module, controlling behaviors
 //! such as refund locktime, connection attempts, sleep delays, and timeouts.
->>>>>>> 12a7dfeb
 
 
 use crate::utill::{get_taker_dir, parse_field, parse_toml, ConnectionType};
