//! Taker configuration. Controlling various behaviors.
//!
<<<<<<< HEAD
//! This module defines the configuration options for the Taker module, controlling various aspects
//! of the taker's behavior including network settings, connection preferences, and security settings.
=======
//! Represents the configuration options for the Taker module, controlling behaviors
//! such as refund locktime, connection attempts, sleep delays, and timeouts.
>>>>>>> 2fb09dca

use crate::utill::{get_taker_dir, parse_field, parse_toml, ConnectionType};
use std::{io, io::Write, path::Path};

/// Taker configuration
///
/// This struct defines all configurable parameters for the Taker app, including all network ports and marketplace settings
#[derive(Debug, Clone, PartialEq)]
pub struct TakerConfig {
    /// Control port for Tor interface (default: 9051)
    pub control_port: u16,
    /// Socks port for Tor proxy (default: 9050)
    pub socks_port: u16,
    /// Authentication password for Tor interface
    pub tor_auth_password: String,
    /// DNS address (can be clearnet or onion) for maker discovery
    pub dns_address: String,
    /// Connection type (TOR or CLEARNET)
    /// 
    /// # Deprecated
    /// This field will be removed in a future version as the application will be Tor-only.
    /// Clearnet support is being phased out for security reasons.
    pub connection_type: ConnectionType,
}

impl Default for TakerConfig {
    fn default() -> Self {
        Self {
            control_port: 9051,
            socks_port: 9050,
            tor_auth_password: "".to_string(),
            dns_address:
                "kizqnaslcb2r3mbk2vm77bdff3madcvddntmaaz2htmkyuw7sgh4ddqd.onion:8080".to_string(),
            connection_type: if cfg!(feature = "integration-test") {
                ConnectionType::CLEARNET
            } else {
                ConnectionType::TOR
            },
        }
    }
}

impl TakerConfig {
    /// Constructs a [TakerConfig] from a specified data directory. Or create default configs and load them.
    ///
    /// The maker(/taker).toml file should exist at the provided data-dir location.
    /// Or else, a new default-config will be loaded and created at the given data-dir location.
    /// If no data-dir is provided, a default config will be created at the default data-dir location.
    ///
    /// For reference of default config checkout `./taker.toml` in repo folder.
    ///
    /// Default data-dir for linux: `~/.coinswap/taker`
    /// Default config locations: `~/.coinswap/taker/config.toml`.
    pub(crate) fn new(config_path: Option<&Path>) -> io::Result<Self> {
        let default_config_path = get_taker_dir().join("config.toml");

        let config_path = config_path.unwrap_or(&default_config_path);

        let default_config = Self::default();

        if !config_path.exists() || std::fs::metadata(config_path)?.len() == 0 {
            log::warn!(
                "Taker config file not found, creating default config file at path: {}",
                config_path.display()
            );
            default_config.write_to_file(config_path)?;
        }

        let config_map = parse_toml(config_path)?;

        log::info!(
            "Successfully loaded config file from : {}",
            config_path.display()
        );

        Ok(TakerConfig {
            control_port: parse_field(config_map.get("control_port"), default_config.control_port),
            socks_port: parse_field(config_map.get("socks_port"), default_config.socks_port),
            tor_auth_password: parse_field(
                config_map.get("tor_auth_password"),
                default_config.tor_auth_password,
            ),
            dns_address: parse_field(
                config_map.get("dns_address"),
                default_config.dns_address,
            ),
            connection_type: parse_field(
                config_map.get("connection_type"),
                default_config.connection_type,
            ),
        })
    }

    /// This method serializes the TakerConfig into a TOML format and writes it to disk.
    /// It creates the parent directory if it doesn't exist.
    pub(crate) fn write_to_file(&self, path: &Path) -> std::io::Result<()> {
        let toml_data = format!(
            "# Taker Configuration File
# Control port for Tor control interface
control_port = {}
# Socks port for Tor proxy
socks_port = {}
# Authentication password for Tor control interface
tor_auth_password = {}
# DNS address (can be clearnet or onion)
dns_address = {}
connection_type = {:?}",
            self.control_port,
            self.socks_port,
            self.tor_auth_password,
            self.dns_address,
            self.connection_type
        );
        std::fs::create_dir_all(path.parent().expect("Path should NOT be root!"))?;
        let mut file = std::fs::File::create(path)?;
        file.write_all(toml_data.as_bytes())?;
        file.flush()?;
        Ok(())
    }
}

#[cfg(test)]
mod tests {

    use crate::taker::api::REFUND_LOCKTIME;

    use super::*;
    use std::{
        fs::{self, File},
        io::Write,
        path::PathBuf,
    };

    fn create_temp_config(contents: &str, file_name: &str) -> PathBuf {
        let file_path = PathBuf::from(file_name);
        let mut file = File::create(&file_path).unwrap();
        writeln!(file, "{contents}").unwrap();
        file_path
    }

    fn remove_temp_config(path: &Path) {
        fs::remove_file(path).unwrap();
    }

    #[test]
    fn test_valid_config() {
        let contents = r#"
        control_port = 9051
        socks_port = 9050
        connection_type = "TOR"
        rpc_port = 8081
        "#;
        let config_path = create_temp_config(contents, "valid_taker_config.toml");
        let config = TakerConfig::new(Some(&config_path)).unwrap();
        remove_temp_config(&config_path);

        let default_config = TakerConfig::default();
        assert_eq!(config, default_config);
    }

    #[test]
    fn test_missing_fields() {
        let contents = r#"
            [taker_config]
            refund_locktime = 48
        "#;
        let config_path = create_temp_config(contents, "missing_fields_taker_config.toml");
        let config = TakerConfig::new(Some(&config_path)).unwrap();
        remove_temp_config(&config_path);

        assert_eq!(REFUND_LOCKTIME, 20);
        assert_eq!(config, TakerConfig::default());
    }

    #[test]
    fn test_incorrect_data_type() {
        let contents = r#"
            [taker_config]
            refund_locktime = "not_a_number"
        "#;
        let config_path = create_temp_config(contents, "incorrect_type_taker_config.toml");
        let config = TakerConfig::new(Some(&config_path)).unwrap();
        remove_temp_config(&config_path);

        assert_eq!(config, TakerConfig::default());
    }

    #[test]
    fn test_different_data() {
        let contents = r#"
            [taker_config]
            socks_port = 9050
        "#;
        let config_path = create_temp_config(contents, "different_data_taker_config.toml");
        let config = TakerConfig::new(Some(&config_path)).unwrap();
        remove_temp_config(&config_path);
        assert_eq!(REFUND_LOCKTIME, 20);
        assert_eq!(
            TakerConfig {
                socks_port: 9050,         // Configurable via TOML.
                ..TakerConfig::default()  // Use default for other values.
            },
            config
        );
    }

    #[test]
    fn test_missing_file() {
        let config_path = get_taker_dir().join("taker.toml");
        let config = TakerConfig::new(Some(&config_path)).unwrap();
        remove_temp_config(&config_path);
        assert_eq!(config, TakerConfig::default());
    }
}<|MERGE_RESOLUTION|>--- conflicted
+++ resolved
@@ -1,12 +1,10 @@
 //! Taker configuration. Controlling various behaviors.
 //!
-<<<<<<< HEAD
 //! This module defines the configuration options for the Taker module, controlling various aspects
 //! of the taker's behavior including network settings, connection preferences, and security settings.
-=======
 //! Represents the configuration options for the Taker module, controlling behaviors
 //! such as refund locktime, connection attempts, sleep delays, and timeouts.
->>>>>>> 2fb09dca
+
 
 use crate::utill::{get_taker_dir, parse_field, parse_toml, ConnectionType};
 use std::{io, io::Write, path::Path};
