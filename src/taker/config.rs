--- conflicted
+++ resolved
@@ -110,27 +110,17 @@
 socks_port = {}
 # Authentication password for Tor control interface
 tor_auth_password = {}
-<<<<<<< HEAD
-directory_server_address = {}
+# DNS address (can be clearnet or onion)
+dns_address = {}
 connection_type = {:?}
 mining_fee_rate = {},
 ",
             self.control_port,
             self.socks_port,
             self.tor_auth_password,
-            self.directory_server_address,
+            self.dns_address,
             self.connection_type,
             self.mining_fee_rate,
-=======
-# DNS address (can be clearnet or onion)
-dns_address = {}
-connection_type = {:?}",
-            self.control_port,
-            self.socks_port,
-            self.tor_auth_password,
-            self.dns_address,
-            self.connection_type
->>>>>>> 4af564ec
         );
         std::fs::create_dir_all(path.parent().expect("Path should NOT be root!"))?;
         let mut file = std::fs::File::create(path)?;
