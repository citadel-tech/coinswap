//! Various operational routines/functions.
//!
//! It includes functions for handshaking, requesting contract signatures, sending proofs of funding, and downloading maker offers.
//! It also defines structs for contract transactions and contract information.
//! Notable types include [ContractTransaction], [ContractsInfo], [ThisMakerInfo], and [NextPeerInfoArgs].
//! It also handles downloading maker offers with retry mechanisms and implements the necessary message structures
//! for communication between taker and maker.

use serde::{Deserialize, Serialize};
use socks::Socks5Stream;
use std::{io::ErrorKind, net::TcpStream, thread::sleep, time::Duration};

use crate::{
    error::ProtocolError,
    protocol::{
        contract::{
            calculate_coinswap_fee, create_contract_redeemscript, find_funding_output_index,
            validate_contract_tx, FUNDING_TX_VBYTE_SIZE,
        },
        messages::{
            ContractSigsAsRecvrAndSender, ContractSigsForRecvr, ContractSigsForSender,
            ContractTxInfoForRecvr, ContractTxInfoForSender, FundingTxInfo, GiveOffer,
            HashPreimage, MakerToTakerMessage, NextHopInfo, Offer, Preimage, PrivKeyHandover,
            ProofOfFunding, ReqContractSigsForRecvr, ReqContractSigsForSender, TakerHello,
            TakerToMakerMessage,
        },
        Hash160,
    },
    utill::{read_message, send_message, ConnectionType},
    wallet::WalletError,
};
use bitcoin::{secp256k1::SecretKey, Amount, PublicKey, ScriptBuf, Transaction};

use super::{
    config::TakerConfig,
    error::TakerError,
    offers::{MakerAddress, OfferAndAddress},
};

use crate::wallet::SwapCoin;

#[derive(Debug, Serialize, Deserialize, Clone, PartialEq, Eq)]
pub struct ContractTransaction {
    pub tx: Transaction,
    pub redeemscript: ScriptBuf,
    pub hashlock_spend_without_preimage: Option<Transaction>,
    pub timelock_spend: Option<Transaction>,
    pub timelock_spend_broadcasted: bool,
}

#[derive(Debug, Serialize, Deserialize, Clone, PartialEq, Eq)]
pub struct ContractsInfo {
    pub contract_txes: Vec<ContractTransaction>,
    pub wallet_label: String,
}

/// Make a handshake with a maker.
/// Ensures that the Maker is alive and responding.
///
// In future, handshake can be used to find protocol compatibility across multiple versions.
pub fn handshake_maker(socket: &mut TcpStream) -> Result<(), TakerError> {
    send_message(
        socket,
        &TakerToMakerMessage::TakerHello(TakerHello {
            protocol_version_min: 1,
            protocol_version_max: 1,
        }),
    )?;
    let msg_bytes = read_message(socket)?;
    let msg: MakerToTakerMessage = serde_cbor::from_slice(&msg_bytes)?;

    // Check that protocol version is always 1.
    match msg {
        MakerToTakerMessage::MakerHello(m) => {
            if m.protocol_version_max == 1 && m.protocol_version_min == 1 {
                Ok(())
            } else {
                Err(ProtocolError::WrongMessage {
                    expected: "Only protocol version 1 is allowed".to_string(),
                    received: format!(
                        "min/max version  = {}/{}",
                        m.protocol_version_min, m.protocol_version_max
                    ),
                }
                .into())
            }
        }
        any => Err((ProtocolError::WrongMessage {
            expected: "MakerHello".to_string(),
            received: format!("{}", any),
        })
        .into()),
    }
}

fn build_contract_tx_info_for_sender<S: SwapCoin>(
    maker_multisig_nonces: &[SecretKey],
    maker_hashlock_nonces: &[SecretKey],
    outgoing_swapcoins: &[S],
) -> Vec<ContractTxInfoForSender> {
    maker_multisig_nonces
        .iter()
        .zip(maker_hashlock_nonces.iter())
        .zip(outgoing_swapcoins.iter())
        .map(
            |((&multisig_key_nonce, &hashlock_key_nonce), outgoing_swapcoin)| {
                Ok(ContractTxInfoForSender {
                    multisig_nonce: multisig_key_nonce,
                    hashlock_nonce: hashlock_key_nonce,
                    timelock_pubkey: outgoing_swapcoin.get_timelock_pubkey()?,
                    senders_contract_tx: outgoing_swapcoin.get_contract_tx(),
                    multisig_redeemscript: outgoing_swapcoin.get_multisig_redeemscript(),
                    funding_input_value: outgoing_swapcoin.get_funding_amount(),
                })
            },
        )
<<<<<<< HEAD
        .collect()
}

/// Request signatures for sender side of the hop. Attempt once.
pub(crate) fn req_sigs_for_sender_once<S: SwapCoin>(
    socket: &mut TcpStream,
    outgoing_swapcoins: &[S],
    maker_multisig_nonces: &[SecretKey],
    maker_hashlock_nonces: &[SecretKey],
    locktime: u16,
) -> Result<ContractSigsForSender, TakerError> {
    log::info!("Connecting to {}", socket.peer_addr()?);
    handshake_maker(socket)?;
    log::info!(
        "===> Sending ReqContractSigsForSender to {}",
        socket.peer_addr()?
    );

    // TODO: Take this construction out of function body.
    let txs_info = build_contract_tx_info_for_sender(
        maker_multisig_nonces,
        maker_hashlock_nonces,
        outgoing_swapcoins,
    );
=======
        .collect::<Result<Vec<ContractTxInfoForSender>, WalletError>>()?;
>>>>>>> b7fac216

    send_message(
        socket,
        &TakerToMakerMessage::ReqContractSigsForSender(ReqContractSigsForSender {
            txs_info,
            hashvalue: outgoing_swapcoins[0].get_hashvalue()?,
            locktime,
        }),
    )?;

    let msg_bytes = read_message(socket)?;
    let msg: MakerToTakerMessage = serde_cbor::from_slice(&msg_bytes)?;
    let contract_sigs_for_sender = match msg {
        MakerToTakerMessage::RespContractSigsForSender(m) => {
            if m.sigs.len() != outgoing_swapcoins.len() {
                return Err((ProtocolError::WrongNumOfSigs {
                    expected: outgoing_swapcoins.len(),
                    received: m.sigs.len(),
                })
                .into());
            } else {
                m
            }
        }
        any => {
            return Err((ProtocolError::WrongMessage {
                expected: "RespContractSigsForSender".to_string(),
                received: format!("{}", any),
            })
            .into());
        }
    };

    for (sig, outgoing_swapcoin) in contract_sigs_for_sender
        .sigs
        .iter()
        .zip(outgoing_swapcoins.iter())
    {
        outgoing_swapcoin.verify_contract_tx_sender_sig(sig)?;
    }
    log::info!(
        "<=== Received ContractSigsForSender from {}",
        socket.peer_addr()?
    );
    Ok(contract_sigs_for_sender)
}

fn build_contract_tx_info_for_recvr<S: SwapCoin>(
    incoming_swapcoins: &[S],
    receivers_contract_txes: &[Transaction],
) -> Vec<ContractTxInfoForRecvr> {
    incoming_swapcoins
        .iter()
        .zip(receivers_contract_txes.iter())
        .map(|(swapcoin, receivers_contract_tx)| ContractTxInfoForRecvr {
            multisig_redeemscript: swapcoin.get_multisig_redeemscript(),
            contract_tx: receivers_contract_tx.clone(),
        })
        .collect()
}

/// Request signatures for receiver side of the hop. Attempt once.
pub(crate) fn req_sigs_for_recvr_once<S: SwapCoin>(
    socket: &mut TcpStream,
    incoming_swapcoins: &[S],
    receivers_contract_txes: &[Transaction],
) -> Result<ContractSigsForRecvr, TakerError> {
    log::info!("Connecting to {}", socket.peer_addr()?);
    handshake_maker(socket)?;

    let txs = build_contract_tx_info_for_recvr(incoming_swapcoins, receivers_contract_txes);
    // TODO: Take the message construction out of function body.
    send_message(
        socket,
        &TakerToMakerMessage::ReqContractSigsForRecvr(ReqContractSigsForRecvr { txs }),
    )?;

    let msg_bytes = read_message(socket)?;
    let msg: MakerToTakerMessage = serde_cbor::from_slice(&msg_bytes)?;
    let contract_sigs_for_recvr = match msg {
        MakerToTakerMessage::RespContractSigsForRecvr(m) => {
            if m.sigs.len() != incoming_swapcoins.len() {
                return Err((ProtocolError::WrongNumOfSigs {
                    expected: incoming_swapcoins.len(),
                    received: m.sigs.len(),
                })
                .into());
            } else {
                m
            }
        }
        any => {
            return Err((ProtocolError::WrongMessage {
                expected: "ContractSigsForRecvr".to_string(),
                received: format!("{}", any),
            })
            .into());
        }
    };

    for (sig, swapcoin) in contract_sigs_for_recvr
        .sigs
        .iter()
        .zip(incoming_swapcoins.iter())
    {
        swapcoin.verify_contract_tx_receiver_sig(sig)?;
    }

    log::info!(
        "<=== Received ContractSigsForRecvr from {}",
        socket.peer_addr()?
    );
    Ok(contract_sigs_for_recvr)
}

// Type for information related to `this maker` consisting of:
// `this_maker`, `funding_txs_infos`, `this_maker_contract_txs`
#[derive(Clone)]
pub struct ThisMakerInfo {
    pub this_maker: OfferAndAddress,
    pub funding_tx_infos: Vec<FundingTxInfo>,
    pub this_maker_contract_txs: Vec<Transaction>,
}

// Type for information related to the next peer
#[derive(Clone)]
pub struct NextPeerInfoArgs {
    pub next_peer_multisig_pubkeys: Vec<PublicKey>,
    pub next_peer_hashlock_pubkeys: Vec<PublicKey>,
    pub next_maker_refund_locktime: u16,
    pub next_maker_fee_rate: Amount,
}

/// [Internal] Send a Proof funding to the maker and init next hop.
pub(crate) fn send_proof_of_funding_and_init_next_hop(
    socket: &mut TcpStream,
    tmi: ThisMakerInfo,
    npi: NextPeerInfoArgs,
    hashvalue: Hash160,
) -> Result<(ContractSigsAsRecvrAndSender, Vec<ScriptBuf>), TakerError> {
    // Send POF
    let next_coinswap_info = npi
        .next_peer_multisig_pubkeys
        .iter()
        .zip(npi.next_peer_hashlock_pubkeys.iter())
        .map(
            |(&next_coinswap_multisig_pubkey, &next_hashlock_pubkey)| NextHopInfo {
                next_multisig_pubkey: next_coinswap_multisig_pubkey,
                next_hashlock_pubkey,
            },
        )
        .collect::<Vec<NextHopInfo>>();

    let pof_msg = TakerToMakerMessage::RespProofOfFunding(ProofOfFunding {
        confirmed_funding_txes: tmi.funding_tx_infos.clone(),
        next_coinswap_info,
        next_locktime: npi.next_maker_refund_locktime,
        next_fee_rate: npi.next_maker_fee_rate.to_sat(),
    });

    send_message(socket, &pof_msg)?;

    // Recv ContractSigsAsRecvrAndSender.
    let msg_bytes = read_message(socket)?;
    let msg: MakerToTakerMessage = serde_cbor::from_slice(&msg_bytes)?;
    let contract_sigs_as_recvr_and_sender = match msg {
        MakerToTakerMessage::ReqContractSigsAsRecvrAndSender(m) => {
            if m.receivers_contract_txs.len() != tmi.funding_tx_infos.len() {
                return Err((ProtocolError::WrongNumOfContractTxs {
                    expected: tmi.funding_tx_infos.len(),
                    received: m.receivers_contract_txs.len(),
                })
                .into());
            } else if m.senders_contract_txs_info.len() != npi.next_peer_multisig_pubkeys.len() {
                return Err((ProtocolError::WrongNumOfContractTxs {
                    expected: m.senders_contract_txs_info.len(),
                    received: npi.next_peer_multisig_pubkeys.len(),
                })
                .into());
            } else {
                m
            }
        }
        any => {
            return Err((ProtocolError::WrongMessage {
                expected: "ContractSigsAsRecvrAndSender".to_string(),
                received: format!("{}", any),
            })
            .into());
        }
    };

    let funding_tx_values = tmi
        .funding_tx_infos
        .iter()
        .map(|funding_info| {
            let funding_output_index =
                find_funding_output_index(funding_info).map_err(ProtocolError::Contract)?;
            Ok(funding_info
                .funding_tx
                .output
                .get(funding_output_index as usize)
                .expect("funding output expected")
                .value
                .to_sat())
        })
        .collect::<Result<Vec<u64>, TakerError>>()?;

    let this_amount = funding_tx_values.iter().sum::<u64>();

    let next_amount = contract_sigs_as_recvr_and_sender
        .senders_contract_txs_info
        .iter()
        .map(|i| i.funding_amount)
        .sum::<Amount>();
    let coinswap_fees = calculate_coinswap_fee(
        tmi.this_maker.offer.absolute_fee_sat,
        tmi.this_maker.offer.amount_relative_fee_ppb,
        tmi.this_maker.offer.time_relative_fee_ppb,
        Amount::from_sat(this_amount),
        1, //time_in_blocks just 1 for now
    );
    let miner_fees_paid_by_taker = (FUNDING_TX_VBYTE_SIZE
        * npi.next_maker_fee_rate.to_sat()
        * (npi.next_peer_multisig_pubkeys.len() as u64))
        / 1000;
    let calculated_next_amount = this_amount - coinswap_fees - miner_fees_paid_by_taker;
    if Amount::from_sat(calculated_next_amount) != next_amount {
        return Err((ProtocolError::IncorrectFundingAmount {
            expected: Amount::from_sat(calculated_next_amount),
            found: next_amount,
        })
        .into());
    }
    log::info!(
        "this_amount={} coinswap_fees={} miner_fees_paid_by_taker={} next_amount={}",
        this_amount,
        coinswap_fees,
        miner_fees_paid_by_taker,
        next_amount
    );

    for ((receivers_contract_tx, contract_tx), contract_redeemscript) in
        contract_sigs_as_recvr_and_sender
            .receivers_contract_txs
            .iter()
            .zip(tmi.this_maker_contract_txs.iter())
            .zip(
                tmi.funding_tx_infos
                    .iter()
                    .map(|fi| &fi.contract_redeemscript),
            )
    {
        validate_contract_tx(
            receivers_contract_tx,
            Some(&contract_tx.input[0].previous_output),
            contract_redeemscript,
        )
        .map_err(ProtocolError::Contract)?;
    }
    let next_swap_contract_redeemscripts = npi
        .next_peer_hashlock_pubkeys
        .iter()
        .zip(
            contract_sigs_as_recvr_and_sender
                .senders_contract_txs_info
                .iter(),
        )
        .map(|(hashlock_pubkey, senders_contract_tx_info)| {
            create_contract_redeemscript(
                hashlock_pubkey,
                &senders_contract_tx_info.timelock_pubkey,
                &hashvalue,
                &npi.next_maker_refund_locktime,
            )
        })
        .collect::<Vec<_>>();
    Ok((
        contract_sigs_as_recvr_and_sender,
        next_swap_contract_redeemscripts,
    ))
}

/// Send hash preimage via the writer and read the response.
pub(crate) fn send_hash_preimage_and_get_private_keys(
    socket: &mut TcpStream,
    senders_multisig_redeemscripts: &[ScriptBuf],
    receivers_multisig_redeemscripts: &[ScriptBuf],
    preimage: &Preimage,
) -> Result<PrivKeyHandover, TakerError> {
    let hash_preimage_msg = TakerToMakerMessage::RespHashPreimage(HashPreimage {
        senders_multisig_redeemscripts: senders_multisig_redeemscripts.to_vec(),
        receivers_multisig_redeemscripts: receivers_multisig_redeemscripts.to_vec(),
        preimage: *preimage,
    });

    send_message(socket, &hash_preimage_msg)?;

    let msg_bytes = read_message(socket)?;
    let msg: MakerToTakerMessage = serde_cbor::from_slice(&msg_bytes)?;
    let privkey_handover = match msg {
        MakerToTakerMessage::RespPrivKeyHandover(m) => {
            if m.multisig_privkeys.len() != receivers_multisig_redeemscripts.len() {
                return Err((ProtocolError::WrongNumOfPrivkeys {
                    expected: receivers_multisig_redeemscripts.len(),
                    received: m.multisig_privkeys.len(),
                })
                .into());
            } else {
                m
            }
        }
        any => {
            return Err((ProtocolError::WrongMessage {
                expected: "PrivkeyHandover".to_string(),
                received: format!("{}", any),
            })
            .into());
        }
    };

    Ok(privkey_handover)
}

fn download_maker_offer_attempt_once(
    addr: &MakerAddress,
    config: &TakerConfig,
) -> Result<Offer, TakerError> {
    let address = addr.to_string();
    let mut socket = match config.connection_type {
        ConnectionType::CLEARNET => TcpStream::connect(address)?,
        ConnectionType::TOR => Socks5Stream::connect(
            format!("127.0.0.1:{}", config.socks_port).as_str(),
            address.as_ref(),
        )?
        .into_inner(),
    };

    socket.set_read_timeout(Some(Duration::from_secs(
        config.first_connect_attempt_timeout_sec,
    )))?;
    socket.set_write_timeout(Some(Duration::from_secs(
        config.first_connect_attempt_timeout_sec,
    )))?;

    handshake_maker(&mut socket)?;

    send_message(&mut socket, &TakerToMakerMessage::ReqGiveOffer(GiveOffer))?;

    let msg_bytes = read_message(&mut socket)?;
    let msg: MakerToTakerMessage = serde_cbor::from_slice(&msg_bytes)?;
    let offer = match msg {
        MakerToTakerMessage::RespOffer(offer) => offer,
        msg => {
            return Err(TakerError::Protocol(ProtocolError::WrongMessage {
                expected: "RespOffer".to_string(),
                received: format!("{}", msg),
            }));
        }
    };

    Ok(*offer)
}

pub fn download_maker_offer(address: MakerAddress, config: TakerConfig) -> Option<OfferAndAddress> {
    let mut ii = 0;

    loop {
        ii += 1;
        match download_maker_offer_attempt_once(&address, &config) {
            Ok(offer) => return Some(OfferAndAddress { offer, address }),
            Err(TakerError::IO(e)) => {
                if e.kind() == ErrorKind::WouldBlock || e.kind() == ErrorKind::TimedOut {
                    if ii <= config.first_connect_attempts {
                        log::warn!(
                            "Timeout for request offer from maker {}, reattempting...",
                            address
                        );
                        continue;
                    } else {
                        log::error!(
                            "Timeout attempt exceeded for request offer from maker {}, ",
                            address
                        );
                        return None;
                    }
                }
            }

            Err(e) => {
                if ii <= config.first_connect_attempts {
                    log::warn!(
                        "Failed to request offer from maker {}, reattempting... error={:?}",
                        address,
                        e
                    );
                    sleep(Duration::from_secs(config.first_connect_sleep_delay_sec));
                    continue;
                } else {
                    log::error!(
                        "Connection attempt exceeded for request offer from maker {}",
                        address
                    );
                    return None;
                }
            }
        }
    }
}<|MERGE_RESOLUTION|>--- conflicted
+++ resolved
@@ -93,12 +93,22 @@
     }
 }
 
-fn build_contract_tx_info_for_sender<S: SwapCoin>(
+/// Request signatures for sender side of the hop. Attempt once.
+pub(crate) fn req_sigs_for_sender_once<S: SwapCoin>(
+    socket: &mut TcpStream,
+    outgoing_swapcoins: &[S],
     maker_multisig_nonces: &[SecretKey],
     maker_hashlock_nonces: &[SecretKey],
-    outgoing_swapcoins: &[S],
-) -> Vec<ContractTxInfoForSender> {
-    maker_multisig_nonces
+    locktime: u16,
+) -> Result<ContractSigsForSender, TakerError> {
+    log::info!("Connecting to {}", socket.peer_addr()?);
+    handshake_maker(socket)?;
+    log::info!(
+        "===> Sending ReqContractSigsForSender to {}",
+        socket.peer_addr()?
+    );
+
+    let txs_info = maker_multisig_nonces
         .iter()
         .zip(maker_hashlock_nonces.iter())
         .zip(outgoing_swapcoins.iter())
@@ -114,34 +124,7 @@
                 })
             },
         )
-<<<<<<< HEAD
-        .collect()
-}
-
-/// Request signatures for sender side of the hop. Attempt once.
-pub(crate) fn req_sigs_for_sender_once<S: SwapCoin>(
-    socket: &mut TcpStream,
-    outgoing_swapcoins: &[S],
-    maker_multisig_nonces: &[SecretKey],
-    maker_hashlock_nonces: &[SecretKey],
-    locktime: u16,
-) -> Result<ContractSigsForSender, TakerError> {
-    log::info!("Connecting to {}", socket.peer_addr()?);
-    handshake_maker(socket)?;
-    log::info!(
-        "===> Sending ReqContractSigsForSender to {}",
-        socket.peer_addr()?
-    );
-
-    // TODO: Take this construction out of function body.
-    let txs_info = build_contract_tx_info_for_sender(
-        maker_multisig_nonces,
-        maker_hashlock_nonces,
-        outgoing_swapcoins,
-    );
-=======
         .collect::<Result<Vec<ContractTxInfoForSender>, WalletError>>()?;
->>>>>>> b7fac216
 
     send_message(
         socket,
@@ -189,20 +172,6 @@
     Ok(contract_sigs_for_sender)
 }
 
-fn build_contract_tx_info_for_recvr<S: SwapCoin>(
-    incoming_swapcoins: &[S],
-    receivers_contract_txes: &[Transaction],
-) -> Vec<ContractTxInfoForRecvr> {
-    incoming_swapcoins
-        .iter()
-        .zip(receivers_contract_txes.iter())
-        .map(|(swapcoin, receivers_contract_tx)| ContractTxInfoForRecvr {
-            multisig_redeemscript: swapcoin.get_multisig_redeemscript(),
-            contract_tx: receivers_contract_tx.clone(),
-        })
-        .collect()
-}
-
 /// Request signatures for receiver side of the hop. Attempt once.
 pub(crate) fn req_sigs_for_recvr_once<S: SwapCoin>(
     socket: &mut TcpStream,
@@ -212,11 +181,18 @@
     log::info!("Connecting to {}", socket.peer_addr()?);
     handshake_maker(socket)?;
 
-    let txs = build_contract_tx_info_for_recvr(incoming_swapcoins, receivers_contract_txes);
-    // TODO: Take the message construction out of function body.
+    let txs_info = incoming_swapcoins
+        .iter()
+        .zip(receivers_contract_txes.iter())
+        .map(|(swapcoin, receivers_contract_tx)| ContractTxInfoForRecvr {
+            multisig_redeemscript: swapcoin.get_multisig_redeemscript(),
+            contract_tx: receivers_contract_tx.clone(),
+        })
+        .collect::<Vec<ContractTxInfoForRecvr>>();
+
     send_message(
         socket,
-        &TakerToMakerMessage::ReqContractSigsForRecvr(ReqContractSigsForRecvr { txs }),
+        &TakerToMakerMessage::ReqContractSigsForRecvr(ReqContractSigsForRecvr { txs: txs_info }),
     )?;
 
     let msg_bytes = read_message(socket)?;
