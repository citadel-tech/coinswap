--- conflicted
+++ resolved
@@ -54,12 +54,9 @@
     /// Sets the transaction count.
     #[clap(name = "tx_count", default_value = "3")]
     pub tx_count: u32,
-<<<<<<< HEAD
     /// Sets the fee-rate.
     #[clap(name = "fee_rate", default_value = "1000")]
     pub fee_rate: FeeRate ,
-=======
->>>>>>> 0291f440
     /// Sets the required on-chain confirmations.
     #[clap(name = "required_confirms", default_value = "1000")]
     pub required_confirms: u64,
@@ -121,10 +118,7 @@
         maker_count: args.maker_count,
         tx_count: args.tx_count,
         required_confirms: args.required_confirms,
-<<<<<<< HEAD
-        fee_rate: FeeRate::from_sat_per_vb(args.fee_rate),
-=======
->>>>>>> 0291f440
+        fee_rate: Amount::from_sat(args.fee_rate),
     };
 
     let mut taker = Taker::init(
